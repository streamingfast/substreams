root: ./docs/

structure:
  summary: SUMMARY.md

redirects:
  concepts-and-fundamentals/benefits: ./README.md
  concepts-and-fundamentals/fundamentals: ./README.md
  concepts-and-fundamentals/modules: ./new/common/manifest-modules.md
  developers-guide/creating-protobuf-schema: ./new/develop/creating-protobuf-schemas.md
  developers-guide/creating-your-manifest: ./new/common/manifest-modules.md
  developers-guide/gui: ./new/references/gui.md
  developers-guide/installation-requirements: ./new/common/installing-the-cli.md
  developers-guide/overview: ./new/develop/init-project.md
  developers-guide/parallel-execution: ./new/develop/architecture.md
  developers-guide/running-substreams: ./new/common/running-substreams.md
  developers-guide/modules/inputs: ./new/develop/modules/inputs.md
  developers-guide/modules/outputs: ./new/develop/modules/outputs.md
  developers-guide/modules/setting-up-handlers: ./new/develop/modules/setting-up-handlers.md
  developers-guide/modules/types: ./new/develop/modules/types.md
  developers-guide/modules/writing-module-handlers: ./new/develop/modules/writing-module-handlers.md
  developers-guide/cookbook/advanced-params: ./new/develop/parameterized-modules.md
  developers-guide/cookbook/aggregation-windows: ./new/develop/modules/aggregation-windows.md
  developers-guide/cookbook/dynamic-data-sources: ./new/develop/modules/dynamic-data-sources.md
  developers-guide/cookbook/factory-params: ./new/develop/parameterized-modules.md
  developers-guide/cookbook/keys-in-stores: ./new/develop/modules/keys-in-stores.md
  developers-guide/sink-targets/substreams-powered-subgraph: ./new/consume/subgraph/subgraph.md
  developers-guide/sink-targets/substreams-sink-sql: ./new/consume/sql/sql.md
  developers-guide/sink-targets/substreams-sink-files: ./new/consume/other-sinks/files.md
  developers-guide/sink-targets/substreams-sink-kv: ./new/consume/other-sinks/kv.md
  developers-guide/sink-targets/substreams-sink-mongodb: ./new/consume/other-sinks/mongodb.md
  developers-guide/sink-targets/substreams-sink-prometheus: ./new/consume/other-sinks/prometheus.md
  getting-started/installing-the-cli: ./new/common/installing-the-cli.md
  getting-started/quickstart: ./new/develop/init-project.md
  references-and-specs/chains-and-endpoints: ./new/references/chains-and-endpoints.md
  references-and-specs/command-line-interface: ./new/references/command-line-interface.md
  references-and-specs/examples: ./new/tutorials/overview.md
  references-and-specs/gui: ./new/references/gui.md
  references-and-specs/faq: ./new/references/faq.md
  references-and-specs/manifests: ./new/references/manifests.md
  references-and-specs/packages: ./new/common/packages.md
  references-and-specs/rust-crates: ./new/develop/rust-crates.md
  glossary/glossary: ./new/references/glossary.md
  quick-access/change-log: ./new/references/change-log.md
  tutorials/from-ethereum-address-to-sql: ./new/consume/sql/deployable-services/remote-service.md
  tutorials/substreams-sql: ./new/consume/sql/deployable-services/local-service.md
  tutorials/exploring-ethereum: ./new/tutorials/evm/exploring-ethereum.md
  tutorials/exploring-ethereum/overview: ./new/tutorials/evm/exploring-ethereum.md
  tutorials/exploring-ethereum/map_block_meta_module: ./new/tutorials/evm/exploring-ethereum/map_block_meta_module.md
  tutorials/exploring-ethereum/map_filter_transactions_module: ./new/tutorials/evm/exploring-ethereum/map_filter_transactions_module.md
  tutorials/exploring-ethereum/map_contract_events_module: ./new/tutorials/evm/exploring-ethereum/map_contract_events_module.md
  tutorials/rust/overview: ./new/tutorials/rust/overview.md
  tutorials/rust: ./new/tutorials/rust/overview.md
  tutorials/rust/option: ./new/tutorials/rust/option.md
  tutorials/rust/result: ./new/tutorials/rust/result.md
  tutorials/eth-calls: ./new/develop/chain-specific/evm/eth-calls.md
  documentation/consume/other-ways-of-consuming: ./new/consume/other-sinks/README.md
  documentation/consume/other-ways-of-consuming/kv: ./new/consume/other-sinks/kv.md
  documentation/consume/other-ways-of-consuming/mongodb: ./new/consume/other-sinks/mongodb.md
  documentation/consume/other-ways-of-consuming/files: ./new/consume/other-sinks/files.md
  documentation/consume/other-ways-of-consuming/prometheus: ./new/consume/other-sinks/prometheus.md
  documentation/consume/other-ways-of-consuming/pubsub: ./new/consume/other-sinks/pubsub.md


<<<<<<< HEAD
=======

>>>>>>> 1d31ea0f




<|MERGE_RESOLUTION|>--- conflicted
+++ resolved
@@ -62,11 +62,8 @@
   documentation/consume/other-ways-of-consuming/pubsub: ./new/consume/other-sinks/pubsub.md
 
 
-<<<<<<< HEAD
-=======
-
->>>>>>> 1d31ea0f
 
 
 
 
+
