package main

import (
	"fmt"
	"os"
	"path/filepath"
	"strings"

	tea "github.com/charmbracelet/bubbletea"
	"github.com/spf13/cobra"
	"github.com/streamingfast/cli"
	"github.com/streamingfast/substreams/tui2/pages/request"

	"github.com/streamingfast/substreams/client"
	"github.com/streamingfast/substreams/tools"
	"github.com/streamingfast/substreams/tui2"
)

func init() {
	guiCmd.Flags().String("substreams-api-token-envvar", "SUBSTREAMS_API_TOKEN", "name of variable containing Substreams Authentication token")
	guiCmd.Flags().StringP("substreams-endpoint", "e", "mainnet.eth.streamingfast.io:443", "Substreams gRPC endpoint")
	guiCmd.Flags().Bool("insecure", false, "Skip certificate validation on GRPC connection")
	guiCmd.Flags().Bool("plaintext", false, "Establish GRPC connection in plaintext")

	guiCmd.Flags().StringP("start-block", "s", "", "Start block to stream from. If empty, will be replaced by initialBlock of the first module you are streaming. If negative, will be resolved by the server relative to the chain head")
	guiCmd.Flags().StringP("cursor", "c", "", "Cursor to stream from. Leave blank for no cursor")
	guiCmd.Flags().StringP("stop-block", "t", "0", "Stop block to end stream at, inclusively.")
<<<<<<< HEAD
	guiCmd.Flags().Bool("final-blocks-only", false, "Only process blocks that have pass finality, to prevent any reorg and undo signal by staying further away from the chain HEAD")
=======
	runCmd.Flags().Bool("final-blocks-only", false, "Only process blocks that have pass finality, to prevent any reorg and undo signal by staying further away from the chain HEAD")
>>>>>>> 5254fe7f
	guiCmd.Flags().StringSlice("debug-modules-initial-snapshot", nil, "List of 'store' modules from which to print the initial data snapshot (Unavailable in Production Mode")
	guiCmd.Flags().StringSlice("debug-modules-output", nil, "List of extra modules from which to print outputs, deltas and logs (Unavailable in Production Mode)")
	guiCmd.Flags().Bool("production-mode", false, "Enable Production Mode, with high-speed parallel processing")
	guiCmd.Flags().StringSliceP("params", "p", nil, "Set a params for parameterizable modules. Can be specified multiple times. Ex: -p module1=valA -p module2=valX&valY")

	guiCmd.Flags().Bool("replay", false, "Replay saved session into GUI from replay.bin")
	rootCmd.AddCommand(guiCmd)
}

// guiCmd represents the command to run substreams remotely
var guiCmd = &cobra.Command{
	Use:   "gui [<manifest>] <module_name>",
	Short: "Stream module outputs from a given package on a remote endpoint",
	Long: cli.Dedent(`
		Stream module outputs from a given package on a remote endpoint. The manifest is optional as it will try to find a file named
		'substreams.yaml' in current working directory if nothing entered. You may enter a directory that contains a 'substreams.yaml'
		file in place of '<manifest_file>'.
	`),
	RunE:         runGui,
	Args:         cobra.RangeArgs(1, 2),
	SilenceUsage: true,
}

func runGui(cmd *cobra.Command, args []string) error {
	// TODO: DRY up this and `run` .. such duplication here.

	manifestPath := ""
	var err error
	if len(args) == 2 {
		manifestPath = args[0]
		args = args[1:]
	} else {
		if cli.DirectoryExists(args[0]) || cli.FileExists(args[0]) || strings.Contains(args[0], ".") {
			return fmt.Errorf("parameter entered likely a manifest file, don't forget to include a '<module_name>' in your command")
		}
		// At this point, we assume the user invoked `substreams run <module_name>` so we `ResolveManifestFile` using the empty string since no argument has been passed.
		manifestPath, err = tools.ResolveManifestFile("")
		if err != nil {
			return fmt.Errorf("resolving manifest: %w", err)
		}
	}

	productionMode := mustGetBool(cmd, "production-mode")
	debugModulesOutput := mustGetStringSlice(cmd, "debug-modules-output")
	if debugModulesOutput != nil && productionMode {
		return fmt.Errorf("cannot set 'debug-modules-output' in 'production-mode'")
	}
	debugModulesInitialSnapshot := mustGetStringSlice(cmd, "debug-modules-initial-snapshot")

	outputModule := args[0]

	substreamsClientConfig := client.NewSubstreamsClientConfig(
		mustGetString(cmd, "substreams-endpoint"),
		readAPIToken(cmd, "substreams-api-token-envvar"),
		mustGetBool(cmd, "insecure"),
		mustGetBool(cmd, "plaintext"),
	)

	homeDir, err := os.UserHomeDir()
	if err != nil {
		homeDir = "."
	} else {
		err = os.MkdirAll(filepath.Join(homeDir, ".config", "substreams"), 0755)
		if err != nil {
			return fmt.Errorf("creating config directory: %w", err)
		}

		homeDir = filepath.Join(homeDir, ".config", "substreams")
	}

	cursor := mustGetString(cmd, "cursor")

	fmt.Println("Launching Substreams GUI...")

	startBlock, readFromModule, err := readStartBlockFlag(cmd, "start-block")
	if err != nil {
		return fmt.Errorf("stop block: %w", err)
	}

	stopBlock := mustGetString(cmd, "stop-block")

	requestConfig := &request.RequestConfig{
		ManifestPath:                manifestPath,
		ReadFromModule:              readFromModule,
		ProdMode:                    productionMode,
		DebugModulesOutput:          debugModulesOutput,
		DebugModulesInitialSnapshot: debugModulesInitialSnapshot,
		OutputModule:                outputModule,
		SubstreamsClientConfig:      substreamsClientConfig,
		HomeDir:                     homeDir,
		Vcr:                         mustGetBool(cmd, "replay"),
		Cursor:                      cursor,
		StartBlock:                  startBlock,
		StopBlock:                   stopBlock,
		FinalBlocksOnly:             mustGetBool(cmd, "final-blocks-only"),
	}

	ui := tui2.New(requestConfig)
	prog := tea.NewProgram(ui, tea.WithAltScreen())
	if _, err := prog.Run(); err != nil {
		return fmt.Errorf("gui error: %w", err)
	}

	return nil
}<|MERGE_RESOLUTION|>--- conflicted
+++ resolved
@@ -25,11 +25,7 @@
 	guiCmd.Flags().StringP("start-block", "s", "", "Start block to stream from. If empty, will be replaced by initialBlock of the first module you are streaming. If negative, will be resolved by the server relative to the chain head")
 	guiCmd.Flags().StringP("cursor", "c", "", "Cursor to stream from. Leave blank for no cursor")
 	guiCmd.Flags().StringP("stop-block", "t", "0", "Stop block to end stream at, inclusively.")
-<<<<<<< HEAD
 	guiCmd.Flags().Bool("final-blocks-only", false, "Only process blocks that have pass finality, to prevent any reorg and undo signal by staying further away from the chain HEAD")
-=======
-	runCmd.Flags().Bool("final-blocks-only", false, "Only process blocks that have pass finality, to prevent any reorg and undo signal by staying further away from the chain HEAD")
->>>>>>> 5254fe7f
 	guiCmd.Flags().StringSlice("debug-modules-initial-snapshot", nil, "List of 'store' modules from which to print the initial data snapshot (Unavailable in Production Mode")
 	guiCmd.Flags().StringSlice("debug-modules-output", nil, "List of extra modules from which to print outputs, deltas and logs (Unavailable in Production Mode)")
 	guiCmd.Flags().Bool("production-mode", false, "Enable Production Mode, with high-speed parallel processing")
