package codegen

import (
	"bytes"
	"embed"
	"fmt"
	"io/fs"
	"strings"
	"text/template"

	"github.com/golang-cz/textcase"

	"github.com/bmatcuk/doublestar/v4"
	pbsubstreams "github.com/streamingfast/substreams/pb/sf/substreams/v1"
	"google.golang.org/protobuf/types/descriptorpb"
)

type Project struct {
	Name             string
	Network          string
	Module           *pbsubstreams.Module
	OutputDescriptor *descriptorpb.DescriptorProto
	protoTypeMapping map[string]*descriptorpb.DescriptorProto
	ExampleEntity    *ExampleEntity
	SpkgProjectName  string
}

type ExampleEntity struct {
	Name             string
	NameAsProtoField string
	NameAsEntity     string
	ID               string
}

func NewProject(name, spkgProjectName, network string, module *pbsubstreams.Module, outputDescriptor *descriptorpb.DescriptorProto, protoTypeMapping map[string]*descriptorpb.DescriptorProto) *Project {
	return &Project{
		Network:          network,
		Name:             name,
		Module:           module,
		OutputDescriptor: outputDescriptor,
		protoTypeMapping: protoTypeMapping,
		SpkgProjectName:  spkgProjectName,
	}
}

func (p *Project) BuildExampleEntity() error {
	for _, field := range p.OutputDescriptor.Field {
		if *field.Type == descriptorpb.FieldDescriptorProto_TYPE_MESSAGE {
			if *field.Label == descriptorpb.FieldDescriptorProto_LABEL_REPEATED {
				splitMessagePath := strings.Split(*field.TypeName, ".")
				name := splitMessagePath[len(splitMessagePath)-1]

				p.ExampleEntity = &ExampleEntity{
					NameAsProtoField: textcase.CamelCase(field.GetName()),
					NameAsEntity:     "My" + name,
					Name:             name,
				}

				if p.protoTypeMapping[*field.TypeName] == nil {
					return fmt.Errorf("nested message type: %q not found", *field.TypeName)
				}

				for _, nestedMessageField := range p.protoTypeMapping[*field.TypeName].Field {
					switch *nestedMessageField.Type {
					case descriptorpb.FieldDescriptorProto_TYPE_STRING, descriptorpb.FieldDescriptorProto_TYPE_INT64, descriptorpb.FieldDescriptorProto_TYPE_UINT64, descriptorpb.FieldDescriptorProto_TYPE_UINT32, descriptorpb.FieldDescriptorProto_TYPE_BYTES:
						p.ExampleEntity.ID = textcase.CamelCase(nestedMessageField.GetName())
					default:
						continue
					}
				}
			}
		}
	}
	return nil
}

func (p *Project) ExampleEntityHasID() bool {
	return p.ExampleEntity.ID != ""
}

func (p *Project) HasExampleEntity() bool {
	return p.ExampleEntity != nil

}

func (p *Project) SubstreamsKebabName() string {
	return strings.ReplaceAll(p.Name, "_", "-")
}

func (p *Project) GetModuleName() string {
	return p.Module.Name
}

func (p *Project) OutputName() string {
	return p.OutputDescriptor.GetName()
}

func (p *Project) ProtoOutputName() string {
	return "proto" + p.OutputDescriptor.GetName()
}

func (p *Project) ProtoOutputNameToSnake() string {
	return textcase.SnakeCase("proto" + p.OutputDescriptor.GetName())
}

func (p *Project) GetOutputProtoPath() string {
	return p.Module.Output.Type[strings.LastIndex(p.Module.Output.Type, ":")+1:]
}

func (p *Project) GetOutputProtobufPath() string {
	protobufPath := strings.ReplaceAll(p.GetOutputProtoPath(), ".", "/")
	return protobufPath
}

func (p *Project) ChainEndpoint() (string, error) {
	if ChainConfigByID[p.Network] == nil {
		return "", fmt.Errorf("network %q not found", p.Network)
	}
	return ChainConfigByID[p.Network].FirehoseEndpoint, nil
}

func (p *Project) Render(outputType string, withDevEnv bool) (projectFiles map[string][]byte, err error) {
	projectFiles = map[string][]byte{}

	funcMap := template.FuncMap{
		"toLower":     strings.ToLower,
		"toCamelCase": textcase.CamelCase,
		"toKebabCase": textcase.KebabCase,
	}

	tpls, err := ParseFS(funcMap, templatesFS, "**/*.gotmpl")
	if err != nil {
		return nil, fmt.Errorf("parse templates: %w", err)
	}

	var templateFiles map[string]string
	switch outputType {
	case outputTypeSubgraph:
		templateFiles = map[string]string{
<<<<<<< HEAD
			"subgraph/buf.gen.yaml":           "buf.gen.yaml",
			"subgraph/package.json.gotmpl":    "package.json",
			"subgraph/tsconfig.json":          "tsconfig.json",
			"subgraph/subgraph.yaml.gotmpl":   "subgraph.yaml",
			"subgraph/schema.graphql.gotmpl":  "schema.graphql",
			"subgraph/src/mappings.ts.gotmpl": "src/mappings.ts",
			"triggers/run-local.sh.gotmpl":    "run-local.sh",
		}

		if withDevEnv {
			templateFiles["subgraph/run-local.sh.gotmpl"] = "run-local.sh"
			templateFiles["subgraph/dev-environment/docker-compose.yml"] = "dev-environment/docker-compose.yml"
			templateFiles["subgraph/dev-environment/start.sh"] = "dev-environment/start.sh"
			templateFiles["subgraph/dev-environment/config.toml.gotmpl"] = "dev-environment/config.toml"
=======
			"triggers/buf.gen.yaml":           "buf.gen.yaml",
			"triggers/package.json.gotmpl":    "package.json",
			"triggers/tsconfig.json":          "tsconfig.json",
			"triggers/subgraph.yaml.gotmpl":   "subgraph.yaml",
			"triggers/schema.graphql.gotmpl":  "schema.graphql",
			"triggers/src/mappings.ts.gotmpl": "src/mappings.ts",
		}

		if withDevEnv {
			templateFiles["triggers/run-local.sh.gotmpl"] = "run-local.sh"
			templateFiles["triggers/dev-environment/docker-compose.yml"] = "dev-environment/docker-compose.yml"
			templateFiles["triggers/dev-environment/start.sh"] = "dev-environment/start.sh"
			templateFiles["triggers/dev-environment/config.toml.gotmpl"] = "dev-environment/config.toml"
>>>>>>> d2a7667f
		}
	case outputTypeSQL:
		templateFiles = map[string]string{
			"sql/sql.yaml.gotmpl":   "sql.yaml",
			"sql/schema.sql.gotmpl": "schema.sql",
			"sql/src/lib.rs.gotmpl": "src/lib.rs",
			"sql/README.md":         "README.md",
		}
		if withDevEnv {
			panic("not implemented yet")
			//templateFiles["sql/run-local.sh.gotmpl"] = "run-local.sh"
			//templateFiles["sql/dev-environment/docker-compose.yml"] = "dev-environment/docker-compose.yml"
			//templateFiles["sql/dev-environment/start.sh"] = "dev-environment/start.sh"
			//templateFiles["sql/dev-environment/config.toml.gotmpl"] = "dev-environment/config.toml"
		}
	}

	for templateFile, finalFileName := range templateFiles {
		var content []byte
		if strings.HasSuffix(templateFile, ".gotmpl") {
			buffer := &bytes.Buffer{}
			if err := tpls.ExecuteTemplate(buffer, templateFile, p); err != nil {
				return nil, fmt.Errorf("embed render entry template %q: %w", templateFile, err)
			}
			content = buffer.Bytes()
		} else {
			content, err = templatesFS.ReadFile("templates/" + templateFile)
			if err != nil {
				return nil, fmt.Errorf("reading %q: %w", templateFile, err)
			}
		}

		projectFiles[finalFileName] = content
	}

	return
}

//go:embed templates/*
var templatesFS embed.FS

func ParseFS(myFuncs template.FuncMap, fsys fs.FS, pattern string) (*template.Template, error) {
	t := template.New("").Funcs(myFuncs)
	filenames, err := doublestar.Glob(fsys, pattern)
	if err != nil {
		return nil, err
	}
	if len(filenames) == 0 {
		return nil, fmt.Errorf("template: pattern matches no files: %#q", pattern)
	}

	for _, filename := range filenames {
		b, err := fs.ReadFile(fsys, filename)
		if err != nil {
			return nil, err
		}

		name, _ := strings.CutPrefix(filename, "templates/")

		_, err = t.New(name).Parse(string(b))
		if err != nil {
			return nil, err
		}
	}
	return t, nil
}<|MERGE_RESOLUTION|>--- conflicted
+++ resolved
@@ -137,36 +137,20 @@
 	switch outputType {
 	case outputTypeSubgraph:
 		templateFiles = map[string]string{
-<<<<<<< HEAD
 			"subgraph/buf.gen.yaml":           "buf.gen.yaml",
 			"subgraph/package.json.gotmpl":    "package.json",
 			"subgraph/tsconfig.json":          "tsconfig.json",
 			"subgraph/subgraph.yaml.gotmpl":   "subgraph.yaml",
 			"subgraph/schema.graphql.gotmpl":  "schema.graphql",
 			"subgraph/src/mappings.ts.gotmpl": "src/mappings.ts",
-			"triggers/run-local.sh.gotmpl":    "run-local.sh",
 		}
 
 		if withDevEnv {
+			templateFiles["triggers/run-local.sh.gotmpl"] = "run-local.sh"
 			templateFiles["subgraph/run-local.sh.gotmpl"] = "run-local.sh"
 			templateFiles["subgraph/dev-environment/docker-compose.yml"] = "dev-environment/docker-compose.yml"
 			templateFiles["subgraph/dev-environment/start.sh"] = "dev-environment/start.sh"
 			templateFiles["subgraph/dev-environment/config.toml.gotmpl"] = "dev-environment/config.toml"
-=======
-			"triggers/buf.gen.yaml":           "buf.gen.yaml",
-			"triggers/package.json.gotmpl":    "package.json",
-			"triggers/tsconfig.json":          "tsconfig.json",
-			"triggers/subgraph.yaml.gotmpl":   "subgraph.yaml",
-			"triggers/schema.graphql.gotmpl":  "schema.graphql",
-			"triggers/src/mappings.ts.gotmpl": "src/mappings.ts",
-		}
-
-		if withDevEnv {
-			templateFiles["triggers/run-local.sh.gotmpl"] = "run-local.sh"
-			templateFiles["triggers/dev-environment/docker-compose.yml"] = "dev-environment/docker-compose.yml"
-			templateFiles["triggers/dev-environment/start.sh"] = "dev-environment/start.sh"
-			templateFiles["triggers/dev-environment/config.toml.gotmpl"] = "dev-environment/config.toml"
->>>>>>> d2a7667f
 		}
 	case outputTypeSQL:
 		templateFiles = map[string]string{
