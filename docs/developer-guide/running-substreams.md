---
description: Running StreamingFast Substreams for the first time
---

# Running Substreams

After a successful build Substreams can be started with the following command, explained in greater detail below.

```
substreams run -e mainnet.eth.streamingfast.io:443 \
   substreams.yaml \
   map_transfers \
   --start-block 12292922 \
   --stop-block +1
```

<<<<<<< HEAD
Another option is to run Substreams against a locally deployed Firehose. _Note, Firehose needs to be installed and set up on the target system._

```bash
substreams run -p -e localhost:9000 substreams.yaml map_transfers --start-block 12370550 --stop-block +1
```

=======
>>>>>>> d58aa471
### Explanation

#### Substreams Run

First, start the Substreams CLI tool passing it a `run` command.

#### Firehose URI

The server address is required by Substreams to connect to for data retrieval. The data provider for Substreams is located at the address. This is a running Firehose instance.\
`-e mainnet.eth.streamingfast.io:443`

#### Substreams YAML Configuration File

Inform Substreams where to find the `substreams.yaml` configuration file.

#### Module

The `map_transfers` module is defined in the manifest and it is the module that will be run by Substreams.

#### Block Mapping

Start mapping at the specific block 12292922 by using passing the flag and block number. \
`--start-block 12292922`

Cease block processing with `--stop-block +1.` The +1 option will request a single block. In the example, the next block would be 12292923.

### Successful Substreams Results

The following messages will be printed to the terminal for a successfully installed and configured Substreams setup.

```bash
 substreams run -e mainnet.eth.streamingfast.io:443 \
   substreams.yaml \
   map_transfers \
   --start-block 12292922 \
   --stop-block +1
2022-05-30T10:52:27.256-0400 INFO (substreams) connecting...
2022-05-30T10:52:27.389-0400 INFO (substreams) connected

----------- IRREVERSIBLE BLOCK #12,292,922 (12292922) ---------------
map_transfers: log: NFT Contract bc4ca0eda7647a8ab7c2061c2e118a18a936f13d invoked
[...]
map_transfers: message "eth.erc721.v1.Transfers": {
  "transfers": [
    {
      "from": "AAAAAAAAAAAAAAAAAAAAAAAAAAA=",
      "to": "q6cWGn+2nIjhbtn0Vc5it5HuTQM=",
      "trxHash": "z7GX9i7Fx/DnGhHsDEoOOUo6pB21OG6FUm+GyEs/J5Y=",
      "ordinal": "85"
    },
    ...
    {
      "from": "AAAAAAAAAAAAAAAAAAAAAAAAAAA=",
      "to": "q6cWGn+2nIjhbtn0Vc5it5HuTQM=",
      "tokenId": "29",
      "trxHash": "z7GX9i7Fx/DnGhHsDEoOOUo6pB21OG6FUm+GyEs/J5Y=",
      "ordinal": "114"
    }
  ]
}
```

The example output shown above contains data for different transfers from data in the blockchain. These transfers can also be verified on [Etherscan](https://etherscan.io/tx/0xcfb197f62ec5c7f0e71a11ec0c4a0e394a3aa41db5386e85526f86c84b3f2796).<|MERGE_RESOLUTION|>--- conflicted
+++ resolved
@@ -14,15 +14,6 @@
    --stop-block +1
 ```
 
-<<<<<<< HEAD
-Another option is to run Substreams against a locally deployed Firehose. _Note, Firehose needs to be installed and set up on the target system._
-
-```bash
-substreams run -p -e localhost:9000 substreams.yaml map_transfers --start-block 12370550 --stop-block +1
-```
-
-=======
->>>>>>> d58aa471
 ### Explanation
 
 #### Substreams Run
