# Change log

{% hint style="info" %}
Substreams builds upon Firehose.\
Keep track of [Firehose releases and Data model updates](https://firehose.streamingfast.io/release-notes/change-logs) in the Firehose documentation.
{% endhint %}

All notable changes to this project will be documented in this file.

The format is based on [Keep a Changelog](https://keepachangelog.com/en/1.0.0/), and this project adheres to [Semantic Versioning](https://semver.org/spec/v2.0.0.html).

<<<<<<< HEAD
## v1.6 (Unreleased)

### Highlights

> **Note** Upgrading to v1.6 will require changing the tier1 and tier2 versions concurrently.

* *Index Modules* and *Block Filter* can now be used to speed up processing and reduce the amount of parsed data.
* Substreams output can now skip blocks a *Block Filter* is used.
* Maximum Tier1 output speed improved for data that is already processed

### Added

* New environment variable `SUBSTREAMS_WORKERS_RAMPUP_TIME` can specify the initial delay before tier1 will reach the number of tier2 concurrent requests.

### Changed

*  Previous value for `SUBSTREAMS_WORKERS_RAMPUP_TIME` was `4s`, now set to `0`, disabling the mechanism by default.

## v1.5.6 (Unreleased)
=======
## v1.5.6
>>>>>>> eeed88ee

### Fixes

* Fix bug where substreams tier2 would sometimes write outputs with the wrong tag (leaked from another tier1 request)

### Remove

* Removed MaxWasmFuel since it is not supported in Wazero

## v1.5.5

### Fixes

* bump wazero execution to fix issue with certain substreams causing the server process to freeze

### Changes

* Allow unordered ordinals to be applied from the substreams (automatic ordering before flushing to stores)

### Add

* add `substreams_tier1_worker_retry_counter` metric to count all worker errors returned by tier2
* add `substreams_tier1_worker_rejected_overloaded_counter` metric to count only worker errors with string "service currently overloaded"
* add `google/protobuf/duration.proto` to system proto files
* Support for buf build urls in substreams manifest. Ex.:
```yaml
protobuf:
  buf_build:
    - buf.build/streamingfast/firehose-cosmos
```

## v1.5.4

### Fixes

* fix a possible panic() when an request is interrupted during the file loading phase of a squashing operation.
* fix a rare possibility of stalling if only some fullkv stores caches were deleted, but further segments were still present.
* fix stats counters for store operations time

## v1.5.3

Performance, memory leak and bug fixes

### Server

* fix memory leak on substreams execution (by bumping wazero dependency)
* prevent substreams-tier1 stopping if blocktype auto-detection times out
* allow specifying blocktype directly in Tier1 config to skip auto-detection
* fix missing error handling when writing output data to files. This could result in tier1 request just "hanging" waiting for the file never produced by tier2.
* fix handling of dstore error in tier1 'execout walker' causing stalling issues on S3 or on unexpected storage errors
* increase number of retries on storage when writing states or execouts (5 -> 10)
* prevent slow squashing when loading each segment from full KV store (can happen when a stage contains multiple stores)

### Gui

* prevent 'gui' command from crashing on 'incomplete' spkgs without moduledocs (when using --skip-package-validation)

## v1.5.2

* Fix a context leak causing tier1 responses to slow down progressively

## v1.5.1

* Fix a panic on tier2 when not using any wasm extension.
* Fix a thread leak on metering GRPC emitter
* Rollback scheduler optimisation: different stages can run concurrently if they are schedulable. This will prevent taking much time to execute when restarting close to HEAD.
* Add `substreams_tier2_active_requests` and `substreams_tier2_request_counter` prometheus metrics
* Fix the `tools tier2call` method to make it work with the new 'generic' tier2 (added necessary flags)

## v1.5.0

### Operators

* A single substreams-tier2 instance can now serve requests for multiple chains or networks. All network-specific parameters are now passed from Tier1 to Tier2 in the internal ProcessRange request.

> [!IMPORTANT]
> Since the `tier2` services will now get the network information from the `tier1` request, you must make sure that the file paths and network addresses will be the same for both tiers.

> [!TIP]
> The cached 'partial' files no longer contain the "trace ID" in their filename, preventing accumulation of "unsquashed" partial store files. The system will delete files under '{modulehash}/state' named in this format`{blocknumber}-{blocknumber}.{hexadecimal}.partial.zst` when it runs into them.

## v1.4.0

### Client

* Implement a `use` feature, enabling a module to use an existing module by overriding its inputs or initial block. (Inputs should have the same output type than override module's inputs).
  Check a usage of this new feature on the [substreams-db-graph-converter](https://github.com/streamingfast/substreams-db-graph-converter/) repository. 

* Fix panic when using '--header (-H)' flag on `gui` command

* When packing substreams, pick up docs from the README.md or README in the same directory as the manifest, when top-level package.doc is empty

* Added "Total read bytes" summary at the end of 'substreams run' command

### Server performance in "production-mode"

Some redundant reprocessing has been removed, along with a better usage of caches to reduce reading the blocks multiple times when it can be avoided. Concurrent requests may benefit the other's work to a certain extent (up to 75%)

* All module outputs are now cached. (previously, only the last module was cached, along with the "store snapshots", to allow parallel processing). (this will increase disk usage, there is no automatic removal of old module caches)

* Tier2 will now read back mapper outputs (if they exist) to prevent running them again. Additionally, it will not read back the full blocks if its inputs can be satisfied from existing cached mapper outputs.

* Tier2 will skip processing completely if it's processing the last stage and the `output_module` is a mapper that has already been processed (ex: when multiple requests are indexing the same data at the same time)

* Tier2 will skip processing completely if it's processing a stage that is not the last, but all the stores and outputs have been processed and cached.

* The "partial" store outputs no longer contain the trace ID in the filename, allowing them to be reused. If many requests point to the same modules being squashed, the squasher will detect if another Tier1 has squashed its file and reload the store from the produced full KV.

* Scheduler modification: a stage now waits for the previous stage to have completed the same segment before running, to take advantage of the cached intermediate layers.

* Improved file listing performance for Google Storage backends by 25%

### Operator concerns

* Tier2 service now supports a maximum concurrent requests limit. Default set to 0 (unlimited). 

* Readiness metric for Substreams tier1 app is now named `substreams_tier1` (was mistakenly called `firehose` before).

* Added back readiness metric for Substreams tiere app (named `substreams_tier2`).

* Added metric `substreams_tier1_active_worker_requests` which gives the number of active Substreams worker requests a tier1 app is currently doing against tier2 nodes.

* Added metric `substreams_tier1_worker_request_counter` which gives the total Substreams worker requests a tier1 app made against tier2 nodes.

## v1.3.7

* Fixed `substreams init` generated The Graph GraphQL regarding wrong `Bool` types.

* The `substreams init` command can now be used on Arbitrum Mainnet network.

## v1.3.6

This release brings important server-side improvements regarding performance, especially while processing over historical blocks in production-mode.

### Backend (through firehose-core)

* Performance: prevent reprocessing jobs when there is only a mapper in production mode and everything is already cached
* Performance: prevent "UpdateStats" from running too often and stalling other operations when running with a high parallel jobs count
* Performance: fixed bug in scheduler ramp-up function sometimes waiting before raising the number of workers
* Added support for authentication using api keys. The env variable can be specified with `--substreams-api-key-envvar` and defaults to `SUBSTREAMS_API_KEY`.
* Added the output module's hash to the "incoming request"
* Added `trace_id` in grpc authentication calls
* Bumped connect-go library to new "connectrpc.com/connect" location
* Enable gRPC reflection API on tier1 substreams service

## v1.3.5

### Code generation

* Added `substreams init` support for creating a substreams with data from fully-decoded Calls instead of only extracting events.

## v1.3.4

### Code generation

* Added `substreams init` support for creating a substreams with the "Dynamic DataSources" pattern (ex: a `Factory` contract creating `pool` contracts through the `PoolCreated` event)
* Changed `substreams init` to always add prefixes the tables and entities with the project name
* Fixed `substreams init` support for unnamed params and topics on log events

## v1.3.3

* Fixed `substreams init` generated code when dealing with Ethereum ABI events containing array types.

  > [!NOTE]
  > For now, the generated code only works with Postgres, an upcoming revision is going to lift that constraint.

## v1.3.2

* Fixed `store.has_at` Wazero signature which was defined as `has_at(storeIdx: i32, ord: i32, key_ptr: i32, key_len: i32)` but should have been `has_at(storeIdx: i32, ord: i64, key_ptr: i32, key_len: i32)`.
* Fixed the local `substreams alpha service serve` ClickHouse deployment which was failing with a message regarding fork handling.
* Catch more cases of WASM deterministic errors as `InvalidArgument`.
* Added some output-stream info to logs.

## v1.3.1

### Server

* Fixed error-passing between tier2 and tier1 (tier1 will not retry sending requests that fail deterministicly to tier2)
* Tier1 will now schedule a single job on tier2, quickly ramping up to the requested number of workers after 4 seconds of delay, to catch early exceptions
* "store became too big" is now considered a deterministic error and returns code "InvalidArgument"

## v1.3.0

### Highlights

* Support new `networks` configuration block in `substreams.yaml` to override modules' *params* and *initial_block*. Network can be specified at run-time, avoiding the need for separate spkg files for each chain.
* [BREAKING CHANGE] Remove the support for the `deriveFrom` overrides. The `imports`, along with the new `networks` feature, should provide a better mechanism to cover the use cases that `deriveFrom` tried to address.

{% hint style="info" %}
> These changes are all handled in the substreams CLI, applying the necessary changes to the package before sending the requests. The Substreams server endpoints do not need to be upgraded to support it.
{% endhint %}

### Added

* Added `networks` field at the top level of the manifest definition, with `initialBlock` and `params` overrides for each module. See the substreams.yaml.example file in the repository or https://substreams.streamingfast.io/reference-and-specs/manifests for more details and example usage.
* The networks `params` and `initialBlock`` overrides for the chosen network are applied to the module directly before being sent to the server. All network configurations are kept when packing an .spkg file.
* Added the `--network` flag for choosing the network on `run`, `gui` and `alpha service deploy` commands. Default behavior is to use the one defined as `network` in the manifest.
* Added the `--endpoint` flag to `substreams alpha service serve` to specify substreams endpoint to connect to
* Added endpoints for Antelope chains
* Command 'substreams info' now shows the params

### Removed

* Removed the handling of the `DeriveFrom` keyword in manifest, this override feature is going away.
* Removed the `--skip-package-validation`` option only on run/gui/inspect/info

### Changed

* Added the `--params` flag to `alpha service deploy` to apply per-module parameters to the substreams before pushing it.
* Renamed the `--parameters` flag to  `--deployment-params` in `alpha service deploy`, to clarify the intent of those parameters (given to the endpoint, not applied to the substreams modules)
* Small improvement on `substreams gui` command: no longer reads the .spkg multiple times with different behavior during its process.

## v1.2.0

### Client

* Fixed bug in `substreams init` with numbers in ABI types

### Backend

* Return the correct GRPC code instead of wrapping it under an "Unknown" error. "Clean shutdown" now returns CodeUnavailable. This is compatible with previous substreams clients like substreams-sql which should retry automatically.
* Upgraded components to manage the new block encapsulation format in merged-blocks and on the wire required for firehose-core v1.0.0

## v1.1.22

### alpha service deployments

* Fix fuzzy matching when endpoint require auth headers
* Fix panic in "serve" when trying to delete a non-existing deployment
* Add validation check of substreams package before sending deploy request to server

## v1.1.21

### Changed

* Codegen: substreams-database-change to v1.3, properly generates primary key to support chain reorgs in postgres sink.
* Sink server commands all moved from `substreams alpha sink-*` to `substreams alpha service *`
* Sink server: support for deploying sinks with DBT configuration, so that users can deploy their own DBT models (supported on postgres and clickhouse sinks). Example manifest file segment:

    ```yaml
    [...]

    sink:
      module: db_out
      type: sf.substreams.sink.sql.v1.Service
      config:
        schema: "./schema.sql"
        wire_protocol_access: true
        postgraphile_frontend:
          enabled: true
        pgweb_frontend:
          enabled: true
        dbt:
          files: "./dbt"
          run_interval_seconds: 60
    ```

    where "./dbt" is a folder containing the dbt project.
*   Sink server: added REST interface support for clickhouse sinks. Example manifest file segment:

    ```yaml
    [...]

    sink:
      module: db_out
      type: sf.substreams.sink.sql.v1.Service
      config:
        schema: "./schema.clickhouse.sql"
        wire_protocol_access: true
        engine: clickhouse
        postgraphile_frontend:
          enabled: false
        pgweb_frontend:
          enabled: false
        rest_frontend:
          enabled: true
    ```

### Fixed

* Fix `substreams info` cli doc field which wasn't printing any doc output

## v1.1.20

* Optimized start of output stream in developer mode when start block is in reversible segment and output module does not have any stores in its dependencies.
* Fixed bug where the first streamable block of a chain was not processed correctly when the start block was set to the default zero value.

## v1.1.19

### Changed

* Codegen: Now generates separate substreams.{target}.yaml files for sql, clickhouse and graphql sink targets.

### Added

* Codegen: Added support for clickhouse in schema.sql

### Fixed

* Fixed metrics for time spent in eth\_calls within modules stats (server and GUI)
* Fixed `undo` json message in 'run' command
* Fixed stream ending immediately in dev mode when start/end blocks are both 0.
* Sink-serve: fix missing output details on docker-compose apply errors
* Codegen: Fixed pluralized entity created for db\_out and graph\_out

## v1.1.18

### Fixed

* Fixed a regression where start block was not resolved correctly when it was in the reversible segment of the chain, causing the substreams to reprocess a segment in tier 2 instead of linearly in tier 1.

## v1.1.17

### Fixed

* Missing decrement on metrics `substreams_active_requests`

## v1.1.16

### Added

* `substreams_active_requests` and `substreams_counter` metrics to `substreams-tier1`

### Changed

* `evt_block_time` in ms to timestamp in `lib.rs`, proto definition and `schema.sql`

## v1.1.15

### Highlights

* This release brings the `substreams init` command out of alpha! You can quickly generate a Substreams from an Ethereum ABI: ![init-flow](../assets/init-flow.gif)
* New Alpha feature: deploy your Substreams Sink as a deployable unit to a local docker environment! ![sink-deploy-flow](../assets/sink-deploy-flow.gif)
* See those two new features in action in this [tutorial](https://substreams.streamingfast.io/tutorials/from-ethereum-address-to-sql)

### Added

*   Sink configs can now use protobuf annotations (aka Field Options) to determine how the field will be interpreted in substreams.yaml:

    * `load_from_file` will put the content of the file directly in the field (string and bytes contents are supported).
    * `zip_from_folder` will create a zip archive and put its content in the field (field type must be bytes).

    Example protobuf definition:

    ```
    import "sf/substreams/v1/options.proto";

    message HostedPostgresDatabase {
      bytes schema = 1 [ (sf.substreams.v1.options).load_from_file = true ];
      bytes extra_config_files = 2 [ (sf.substreams.v1.options).zip_from_folder = true ];
    }
    ```

    Example manifest file:

    ```yaml
    [...]
    network: mainnet

    sink:
      module: main:db_out
      type: sf.substreams.sink.sql.v1.Service
      config:
        schema: "./schema.sql"
        wire_protocol_access: true
        postgraphile_frontend:
          enabled: true
        pgweb_frontend:
          enabled: true
    ```
* `substreams info` command now properly displays the content of sink configs, optionally writing the fields that were bundled from files to disk with `--output-sinkconfig-files-path=</some/path>`

### Changed

* `substreams alpha init` renamed to `substreams init`. It now includes `db_out` module and `schema.sql` to support the substreams-sql-sink directly.
*   The override feature has been overhauled. Users may now override an existing substreams by pointing to an override file in `run` or `gui` command. This override manifest will have a `deriveFrom` field which points to the original substreams which is to be overriden. This is useful to port a substreams to one network to another. Example of an override manifest:

    ```
    deriveFrom: path/to/mainnet-substreams.spkg #this can also be a remote url

    package:
      name: "polygon-substreams"
      version: "100.0.0"

    network: polygon

    initialBlocks:
      module1: 17500000
    params:
      module1: "address=2a75ca72679cf1299936d6104d825c9654489058"
    ```
* The `substreams run` and `substreams gui` commands now determine the endpoint from the 'network' field in the manifest if no value is passed in the `--substreams-endpoint` flag.
* The endpoint for each network can be set by using an environment variable `SUBSTREAMS_ENDPOINTS_CONFIG_<network_name>`, ex: `SUBSTREAMS_ENDPOINTS_CONFIG_MAINNET=my-endpoint:443`
* The `substreams alpha init` has been moved to `substreams init`

### Fixed

* fixed the `substreams gui` command to correctly compute the stop-block when given a relative value (ex: '-t +10')

## v1.1.14

### Bug fixes

* Fixed (bumped) substreams protobuf definitions that get embedded in `spkg` to match the new progress messages from v1.1.12.
* Regression fix: fixed a bug where negative start blocks would not be resolved correctly when using `substreams run` or `substreams gui`.
* In the request plan, the process previously panicked when errors related to block number validation occurred. Now the error will be returned to the client.

## v1.1.13

### Bug fixes

* If the initial block or start block is less than the first block in the chain, the substreams will now start from the first block in the chain. Previously, setting the initial block to a block before the first block in the chain would cause the substreams to hang.
* Fixed a bug where the substreams would fail if the start block was set to a future block. The substreams will now wait for the block to be produced before starting.

## v1.1.12

### Highlights

* Complete redesign of the progress messages:
  * Tier2 internal stats are aggregated on Tier1 and sent out every 500ms (no more bursts)
  * No need to collect events on client: a single message now represents the current state
  * Message now includes list of running jobs and information about execution stages
  * Performance metrics has been added to show which modules are executing slowly and where the time is spent (eth calls, store operations, etc.)

### Upgrading client and server

> \[!IMPORTANT] The client and servers will both need to be upgraded at the same time for the new progress messages to be parsed:
>
> * The new Substreams servers will _NOT_ send the old `modules` field as part of its `progress` message, only the new `running_jobs`, `modules_stats`, `stages`.
> * The new Substreams clients will _NOT_ be able to decode the old progress information when connecting to older servers.

However, the actual data (and cursor) will work correctly between versions. Only incompatible progress information will be ignored.

### CLI

#### Changed

* Bumped `substreams` and `substreams-ethereum` to latest in `substreams alpha init`.
* Improved error message when `<module_name>` is not received, previously this would lead to weird error message, now, if the input is likely a manifest, the error message will be super clear.

#### Fixed

* Fixed compilation errors when tracking some contracts when using `substreams alpha init`.

#### Added

* `substreams info` now takes an optional second parameter `<output-module>` to show how the substreams modules can be divided into stages
*   Pack command: added `-c` flag to allow overriding of certain substreams.yaml values by passing in the path of a yaml file. example yaml contents:

    ```yaml
    package:
      name: my_custom_package_name

    network: arbitrum-one
    initialBlocks:
      module_name_1: 123123123
    params:
      mod1: "custom_parameter"
    ```

### Backend

#### Removed

* Removed `Config.RequestStats`, stats are now always enabled.

## v1.1.11

### Fixes

* Added metering of live blocks

## v1.1.10

### Backend changes

* Fixed/Removed: jobs would hang when config parameter `StateBundleSize` was different from `SubrequestsSize`. The latter has been removed completely: Subrequests size will now always be aligned with bundle size.
* Auth: added support for _continuous authentication_ via the grpc auth plugin (allowing cutoff triggered by the auth system).

### CLI changes

* Fixed params handling in `gui` mode

## v1.1.9

### Backend changes

* Massive refactoring of the scheduler: prevent excessive splitting of jobs, grouping them into stages when they have the same dependencies. This should reduce the required number of `tier2` workers (2x to 3x, depending on the substreams).
* The `tier1` and `tier2` config have a new configuration `StateStoreDefaultTag`, will be appended to the `StateStoreURL` value to form the final state store URL, ex: `StateStoreURL="/data/states"` and `StateStoreDefaultTag="v2"` will make `/data/states/v2` the default state store location, while allowing users to provide a `X-Sf-Substreams-Cache-Tag` header (gated by auth module) to point to `/data/states/v1`, and so on.
* Authentication plugin `trust` can now specify an exclusive list of `allowed` headers (all lowercase), ex: `trust://?allowed=x-sf-user-id,x-sf-api-key-id,x-real-ip,x-sf-substreams-cache-tag`
* The `tier2` app no longer has customizable auth plugin (or any Modules), `trust` will always be used, so that `tier` can pass down its headers (e.g. `X-Sf-Substreams-Cache-Tag`). The `tier2` instances should not be accessible publicly.

### GUI changes

* Color theme is now adapted to the terminal background (fixes readability on 'light' background)
* Provided parameters are now shown in the 'Request' tab.

### CLI changes

#### Added

* `alpha init` command: replace `initialBlock` for generated manifest based on contract creation block.
* `alpha init` prompt Ethereum chain. Added: Mainnet, BNB, Polygon, Goerli, Mumbai.

#### Fixed

* `alpha init` reports better progress specially when performing ABI & creation block retrieval.
* `alpha init` command without contracts fixed Protogen command invocation.

## v1.1.8

### Backend changes

#### Added

* Max-subrequests can now be overridden by auth header `X-Sf-Substreams-Parallel-Jobs` (note: if your auth plugin is 'trust', make sure that you filter out this header from public access
* Request Stats logging. When enable it will log metrics associated to a Tier1 and Tier2 request
* On request, save "substreams.partial.spkg" file to the state cache for debugging purposes.
* Manifest reader can now read 'partial' spkg files (without protobuf and metadata) with an option.

#### Fixed

* Fixed a bug which caused "live" blocks to be sent while the stream previously received block(s) were historic.

### CLI changes

#### Fixed

* In GUI, module output now shows fields with default values, i.e. `0`, `""`, `false`

## v1.1.7 (https://github.com/streamingfast/substreams/releases/tag/v1.1.7)

### Highlights

Now using `plugin: buf.build/community/neoeinstein-prost-crate:v0.3.1` when generating the Protobuf Rust `mod.rs` which fixes the warning that remote plugins are deprecated.

Previously we were using `remote: buf.build/prost/plugins/crate:v0.3.1-1`. But remote plugins when using https://buf.build (which we use to generate the Protobuf) are now deprecated and will cease to function on July 10th, 2023.

The net effect of this is that if you don't update your Substreams CLI to `1.1.7`, on July 10th 2023 and after, the `substreams protogen` will not work anymore.

## v1.1.6 (https://github.com/streamingfast/substreams/releases/tag/v1.1.6)

### Backend changes

* `substreams-tier1` and `substreams-tier2` are now standalone **Apps**, to be used as such by server implementations (_firehose-ethereum_, etc.)
* `substreams-tier1` now listens to [Connect](https://buf.build/blog/connect-a-better-grpc) protocol, enabling browser-based substreams clients
* **Authentication** has been overhauled to take advantage of https://github.com/streamingfast/dauth, allowing the use of a GRPC-based sidecar or reverse-proxy to provide authentication.
* **Metering** has been overhauled to take advantage of https://github.com/streamingfast/dmetering plugins, allowing the use of a GRPC sidecar or logs to expose usage metrics.
* The **tier2 logs** no longer show a `parent_trace_id`: the `trace_id` is now the same as tier1 jobs. Unique tier2 jobs can be distinguished by their `stage` and `segment`, corresponding to the `output_module_name` and `startblock:stopblock`

### CLI changes

* The `substreams protogen` command now uses this Buf plugin https://buf.build/community/neoeinstein-prost to generate the Rust code for your Substreams definitions.
* The `substreams protogen` command no longer generate the `FILE_DESCRIPTOR_SET` constant which generates an unsued warning in Rust. We don't think nobody relied on having the `FILE_DESCRIPTOR_SET` constant generated, but if it's the case, you can provide your own `buf.gen.yaml` that will be used instead of the generated one when doing `substreams protogen`.
* Added `-H` flag on the `substreams run` command, to set HTTP Headers in the Substreams request.

### Fixed

* Fixed generated `buf.gen.yaml` not being deleted when an error occurs while generating the Rust code.

## [v1.1.5](https://github.com/streamingfast/substreams/releases/tag/v1.1.5)

### Highlights

This release fixes data determinism issues. This comes at a 20% performance cost but is necessary for integration with The Graph ecosystem.

#### Operators

* When upgrading a substreams server to this version, you should delete all existing module caches to benefit from deterministic output

### Added

* Tier1 now records deterministic failures in wasm, "blacklists" identical requests for 10 minutes (by serving them the same InvalidArgument error) with a forced incremental backoff. This prevents accidental bad actors from hogging tier2 resources when their substreams cannot go passed a certain block.
* Tier1 now sends the ResolvedStartBlock, LinearHandoffBlock and MaxJobWorkers in SessionInit message for the client and gui to show
* Substreams CLI can now read manifests/spkg directly from an IPFS address (subgraph deployment or the spkg itself), using `ipfs://Qm...` notation

### Fixed

* When talking to an updated server, the gui will not overflow on a negative start block, using the newly available resolvedStartBlock instead.
* When running in development mode with a start-block in the future on a cold cache, you would sometimes get invalid "updates" from the store passed down to your modules that depend on them. It did not impact the caches but caused invalid output.
* The WASM engine was incorrectly reusing memory, preventing deterministic output. It made things go faster, but at the cost of determinism. Memory is now reset between WASM executions on each block.
* The GUI no longer panics when an invalid output-module is given as argument

### Changed

* Changed default WASM engine from `wasmtime` to `wazero`, use `SUBSTREAMS_WASM_RUNTIME=wasmtime` to revert to prior engine. Note that `wasmtime` will now run a lot slower than before because resetting the memory in `wasmtime` is more expensive than in `wazero`.
* Execution of modules is now done in parallel within a single instance, based on a tree of module dependencies.
* The `substreams gui` and `substreams run` now accept commas inside a `param` value. For example: `substreams run --param=p1=bar,baz,qux --param=p2=foo,baz`. However, you can no longer pass multiple parameters using an ENV variable, or a `.yaml` config file.

## [v1.1.4](https://github.com/streamingfast/substreams/releases/tag/v1.1.4)

### HIGHLIGHTS

* Module hashing changed to fix cache reuse on substreams use imported modules
* Memory leak fixed on rpc-enabled servers
* GUI more responsive

### Fixed

* BREAKING: The module hashing algorithm wrongfully changed the hash for imported modules, which made it impossible to leverage caches when composing new substreams off of imported ones.
  * Operationally, if you want to keep your caches, you will need to copy or move the old hashes to the new ones.
    * You can obtain the prior hashes for a given spkg with: `substreams info my.spkg`, using a prior release of the `substreams`
    * With a more recent `substreams` release, you can obtain the new hashes with the same command.
    * You can then `cp` or `mv` the caches for each module hash.
  * You can also ignore this change. This will simply invalidate your cache.
* Fixed a memory leak where "PostJobHooks" were not always called. These are used to hook in rpc calls in Ethereum chain. They are now always called, even if no block has been processed (can be called with `nil` value for the clock)
* Jobs that fail deterministically (during WASM execution) on tier2 will fail faster, without retries from tier1.
* `substreams gui` command now handles params flag (it was ignored)
* Substeams GUI responsiveness improved significantly when handling large payloads

### Added

* Added Tracing capabilities, using https://github.com/streamingfast/sf-tracing . See repository for details on how to enable.

### Known issues

* If the cached substreams states are missing a 'full-kv' file in its sequence (not a normal scenario), requests will fail with `opening file: not found` https://github.com/streamingfast/substreams/issues/222

## [v1.1.3](https://github.com/streamingfast/substreams/releases/tag/v1.1.3)

### Highlights

This release contains fixes for race conditions that happen when multiple request tries to sync the same range using the same `.spkg`. Those fixes will avoid weird state error at the cost of duplicating work in some circumstances. A future refactor of the Substreams engine scheduler will come later to fix those inefficiencies.

Operators, please read the operators section for upgrade instructions.

#### Operators

> **Note** This upgrade procedure is applies if your Substreams deployment topology includes both `tier1` and `tier2` processes. If you have defined somewhere the config value `substreams-tier2: true`, then this applies to you, otherwise, if you can ignore the upgrade procedure.

This release includes a small change in the internal RPC layer between `tier1` processes and `tier2` processes. This change requires an ordered upgrade of the processes to avoid errors.

The components should be deployed in this order:

1. Deploy and roll out `tier1` processes first
2. Deploy and roll out `tier2` processes in second

If you upgrade in the wrong order or if somehow `tier2` processes start using the new protocol without `tier1` being aware, user will end up with backend error(s) saying that some partial file are not found. Those will be resolved only when `tier1` processes have been upgraded successfully.

### Fixed

* Fixed a race when multiple Substreams request execute on the same `.spkg`, it was causing races between the two executors.
* GUI: fixed an issue which would slow down message consumption when progress page was shown in ascii art "bars" mode
* GUI: fixed the display of blocks per second to represent actual blocks, not messages count

### Changed

* \[`binary`]: Commands `substreams <...>` that fails now correctly return an exit code 1.
* \[`library`]: The `manifest.NewReader` signature changed and will now return a `*Reader, error` (previously `*Reader`).

### Added

* \[`library`]: The `manifest.Reader` gained the ability to infer the path if provided with input `""` based on the current working directory.
* \[`library`]: The `manifest.Reader` gained the ability to infer the path if provided with input that is a directory.

## [v1.1.2](https://github.com/streamingfast/substreams/releases/tag/v1.1.2)

### Highlights

This release contains bug fixes and speed/scaling improvements around the Substreams engine. It also contains few small enhancements for `substreams gui`.

This release contains an important bug that could have generated corrupted `store` state files. This is important for developers and operators.

#### Sinkers & Developers

The `store` state files will be fully deleted on the Substreams server to start fresh again. The impact for you as a developer is that Substreams that were fully synced will now need to re-generate from initial block the store's state. So you might see long delays before getting a new block data while the Substreams engine is re-computing the `store` states from scratch.

### Operators

You need to clear the state store and remove all the files that are stored under `substreams-state-store-url` flag. You can also make it point to a brand new folder and delete the old one after the rollout.

### Fixed

* Fix a bug where not all extra modules would be sent back on debug mode
* Fixed a bug in tier1 that could result in corrupted state files when getting close to chain HEAD
* Fixed some performance and stalling issues when using GCS for blocks
* Fixed storage logs not being shown properly
* GUI: Fixed panic race condition
* GUI: Cosmetic changes

### Added

* GUI: Added traceID

## [v1.1.1](https://github.com/streamingfast/substreams/releases/tag/v1.1.1)

### Highlights

This release introduces a new RPC protocol and the old one has been removed. The new RPC protocol is in a new Protobuf package `sf.substreams.rpc.v2` and it drastically changes how chain re-orgs are signaled to the user. Here the highlights of this release:

* Getting rid of `undo` payload during re-org
* `substreams gui` Improvements
* Substreams integration testing
* Substreams Protobuf definitions updated

#### Getting rid of `undo` payload during re-org

Previously, the GRPC endpoint `sf.substreams.v1.Stream/Blocks` would send a payload with the corresponding "step", NEW or UNDO.

Unfortunately, this led to some cases where the payload could not be deterministically generated for old blocks that had been forked out, resulting in a stalling request, a failure, or in some worst cases, incomplete data.

The new design, under `sf.substreams.rpc.v2.Stream/Blocks`, takes care of these situations by removing the 'step' component and using these two messages types:

* `sf.substreams.rpc.v2.BlockScopedData` when chain progresses, with the payload
* `sf.substreams.rpc.v2.BlockUndoSignal` during a reorg, with the last valid block number + block hash

The client now has the burden of keeping the necessary means of performing the undo actions (ex: a map of previous values for each block). The BlockScopedData message now includes the `final_block_height` to let you know when this "undo data" can be discarded.

With these changes, a substreams server can even handle a cursor for a block that it has never seen, provided that it is a valid cursor, by signaling the client to revert up to the last known final block, trading efficiency for resilience in these extreme cases.

### `substreams gui` Improvements

* Added key 'f' shortcut for changing display encoding of bytes value (hex, pruned string, base64)
* Added `jq` search mode (hit `/` twice). Filters the output with the `jq` expression, and applies the search to match all blocks.
* Added search history (with `up`/`down`), similar to `less`.
* Running a search now applies it to all blocks, and highlights the matching ones in the blocks bar (in red).
* Added `O` and `P`, to jump to prev/next block with matching search results.
* Added module search with `m`, to quickly switch from module to module.

#### Substreams integration testing

Added a basic Substreams testing framework that validates module outputs against expected values. The testing framework currently runs on `substreams run` command, where you can specify the following flags:

* `test-file` Points to a file that contains your test specs
* `test-verbose` Enables verbose mode while testing.

The test file, specifies the expected output for a given substreams module at a given block.

#### Substreams Protobuf definitions updated

We changed the Substreams Protobuf definitions making a major overhaul of the RPC communication. This is a **breaking change** for those consuming Substreams through gRPC.

> **Note** The is no breaking changes for Substreams developers regarding your Rust code, Substreams manifest and Substreams package.

* Removed the `Request` and `Response` messages (and related) from `sf.substreams.v1`, they have been moved to `sf.substreams.rpc.v2`. You will need to update your usage if you were consuming Substreams through gRPC.
* The new `Request` excludes fields and usages that were already deprecated, like using multiple `module_outputs`.
* The `Response` now contains a single module output
* In `development` mode, the additional modules output can be inspected under `debug_map_outputs` and `debug_store_outputs`.

**Separating Tier1 vs Tier2 gRPC protocol (for Substreams server operators)**

Now that the `Blocks` request has been moved from `sf.substreams.v1` to `sf.substreams.rpc.v2`, the communication between a substreams instance acting as tier1 and a tier2 instance that performs the background processing has also been reworked, and put under `sf.substreams.internal.v2.Stream/ProcessRange`. It has also been stripped of parameters that were not used for that level of communication (ex: `cursor`, `logs`...)

### Fixed

* The `final_blocks_only: true` on the `Request` was not honored on the server. It now correctly sends only blocks that are final/irreversible (according to Firehose rules).
* Prevent substreams panic when requested module has unknown value for "type"

### Added

* The `substreams run` command now has flag `--final-blocks-only`

## [1.0.3](https://github.com/streamingfast/substreams/releases/tag/v1.0.3)

This should be the last release before a breaking change in the API and handling of the reorgs and UNDO messages.

### Highlights

* Added support for resolving a negative start-block on server
* CHANGED: The `run` command now resolves a start-block=-1 from the head of the chain (as supported by the servers now). Prior to this change, the `-1` value meant the 'initialBlock' of the requested module. The empty string is now used for this purpose,
* GUI: Added support for search, similar to `less`, with `/`.
* GUI: Search and output offset is conserved when switching module/block number in the "Output" tab.
* Library: protobuf message descriptors now exposed in the `manifest/` package. This is something useful to any sink that would need to interpret the protobuf messages inside a Package.
* Added support for resolving a negative start-block on server (also added to run command)
* The `run` and `gui` command no longer resolve a `start-block=-1` to the 'initialBlock' of the requested module. To get this behavior, simply assign an empty string value to the flag `start-block` instead.
* Added support for search within the Substreams gui `output` view. Usage of search within `output` behaves similar to the `less` command, and can be toggled with "/".

## [1.0.2](https://github.com/streamingfast/substreams/releases/tag/v1.0.2)

* Release was retracted because it contained the refactoring expected for 1.1.0 by mistake, check https://github.com/streamingfast/substreams/releases/tag/v1.0.3 instead.

## [1.0.1](https://github.com/streamingfast/substreams/releases/tag/v1.0.1)

### Fixed

* Fixed "undo" messages incorrectly contained too many module outputs (all modules, with some duplicates).
* Fixed status bar message cutoff bug
* Fixed `substreams run` when `manifest` contains unknown attributes
* Fixed bubble tea program error when existing the `run` command

## [1.0.0](https://github.com/streamingfast/substreams/releases/tag/v1.0.0)

### Highlights

* Added command `substreams gui`, providing a terminal-based GUI to inspect the streamed data. Also adds `--replay` support, to save a stream to `replay.log` and load it back in the UI later. You can use it as you would `substreams run`. Feedback welcome.
* Modified command `substreams protogen`, defaulting to generating the `mod.rs` file alongside the rust bindings. Also added `--generate-mod-rs` flag to toggle `mod.rs` generation.
* Added support for module parameterization. Defined in the manifest as:

```
module:
  name: my_module
  inputs:
    params: string
  ...

params:
  my_module: "0x123123"
  "imported:module": override value from imported module
```

and on the command-line as:

* `substreams run -p module=value -p "module2=other value" ...`

Servers need to be updated for packages to be able to be consumed this way.

This change keeps backwards compatibility. Old Substreams Packages will still work the same, with no changes to module hashes.

### Added

* Added support for `{version}` template in `--output-file` flag value on `substreams pack`.
* Added fuel limit to wasm execution as a server-side option, preventing wasm process from running forever.
* Added 'Network' and 'Sink{Type, Module, Config}' fields in the manifest and protobuf definition for future bundling of substreams sink definitions within a substreams package.

## [0.2.0](https://github.com/streamingfast/substreams/releases/tag/v0.2.0)

### Highlights

* Improved execution speed and module loading speed by bumping to WASM Time to version 4.0.
*   Improved developer experience on the CLI by making the `<manifest>` argument optional.

    The CLI when `<manifest>` argument is not provided will now look in the current directory for a `substreams.yaml` file and is going to use it if present. So if you are in your Substreams project and your file is named `substreams.yaml`, you can simply do `substreams pack`, `substreams protogen`, etc.

    Moreover, we added to possibility to pass a directory containing a `substreams.yaml` directly so `substreams pack path/to/project` would work as long as `path/to/project` contains a file named `substreams.yaml`.
* Fixed a bug that was preventing production mode to complete properly when using a bounded block range.
* Improved overall stability of the Substreams engine.

#### Operators Notes

* **Breaking** Config values `substreams-stores-save-interval` and `substreams-output-cache-save-interval` have been merged together into `substreams-cache-save-interval` in the `firehose-<chain>` repositories. Refer to chain specific `firehose-<chain>` repository for further details.

### Added

* The `<manifest>` can point to a directory that contains a `substreams.yaml` file instead of having to point to the file directly.
* The `<manifest>` parameter is now optional in all commands requiring it.

### Fixed

* Fixed valuetype mismatch for stores
* Fixed production mode not completing when block range was specified
* Fixed tier1 crashing due to missing context canceled check.
* Fixed some code paths where locking could have happened due to incorrect checking of context cancellation.
* Request validation for blockchain's input type is now made only against the requested module it's transitive dependencies.

### Updated

* Updated WASM Time library to 4.0.0 leading to improved execution speed.

### Changed

* Remove distinction between `output-save-interval` and `store-save-interval`.
* `substreams init` has been moved under `substreams alpha init` as this is a feature included by mistake in latest release that should not have been displayed in the main list of commands.
* `substreams codegen` has been moved under `substreams alpha codegen` as this is a feature included by mistake in latest release that should not have been displayed in the main list of commands.

## [0.1.0](https://github.com/streamingfast/substreams/releases/tag/v0.1.0)

This upcoming release is going to bring significant changes on how Substreams are developed, consumed and speed of execution. Note that there is **no** breaking changes related to your Substreams' Rust code, only breaking changes will be about how Substreams are run and available features/flags.

Here the highlights of elements that will change in next release:

* [Production vs Development Mode](change-log.md#production-vs-development-mode)
* [Single Output Module](change-log.md#single-module-output)
* [Output Module must be of type `map`](change-log.md#output-module-must-be-of-type-map)
* [`InitialSnapshots` is now a `development` mode feature only](change-log.md#initialsnapshots-is-now-a-development-mode-feature-only)
* [Enhanced Parallel Execution](change-log.md#enhanced-parallel-execution)

In this rest of this post, we are going to go through each of them in greater details and the implications they have for you. Full changelog is available after.

> **Warning** Operators, refer to [Operators Notes](change-log.md#operators-notes) section for specific instructions of deploying this new version.

### Production vs development mode

We introduce an execution mode when running Substreams, either `production` mode or `development` mode. The execution mode impacts how the Substreams get executed, specifically:

* The time to first byte
* The module logs and outputs sent back to the client
* How parallel execution is applied through the requested range

The difference between the modes are:

* In `development` mode, the client will receive all the logs of the executed `modules`. In `production` mode, logs are not available at all.
* In `development` mode, module's are always re-executed from request's start block meaning now that logs will always be visible to the user. In `production` mode, if a module's output is found in cache, module execution is skipped completely and data is returned directly.
* In `development` mode, only backward parallel execution can be effective. In `production` mode, both backward parallel execution and forward parallel execution can be effective. See [Enhanced parallel execution](change-log.md#enhanced-parallel-execution) section for further details about parallel execution.
* In `development` mode, every module's output is returned back in the response but only root module is displayed by default in `substreams` CLI (configurable via a flag). In `production` mode, only root module's output is returned.
* In `development` mode, you may request specific `store` snapshot that are in the execution tree via the `substreams` CLI `--debug-modules-initial-snapshots` flag. In `production` mode, this feature is not available.

The execution mode is specified at that gRPC request level and is the default mode is `development`. The `substreams` CLI tool being a development tool foremost, we do not expect people to activate production mode (`-p`) when using it outside for maybe testing purposes.

If today's you have `sink` code making the gRPC request yourself and are using that for production consumption, ensure that field `production_mode` in your Substreams request is set to `true`. StreamingFast provided `sink` like [substreams-sink-postgres](https://github.com/streamingfast/substreams-sink-postgres), [substreams-sink-files](https://github.com/streamingfast/substreams-sink-files) and others have already been updated to use `production_mode` by default.

Final note, we recommend to run the production mode against a compiled `.spkg` file that should ideally be released and versioned. This is to ensure stable modules' hashes and leverage cached output properly.

### Single module output

We now only support 1 output module when running a Substreams, while prior this release, it was possible to have multiple ones.

* Only a single module can now be requested, previous version allowed to request N modules.
* Only `map` module can now be requested, previous version allowed `map` and `store` to be requested.
* `InitialSnapshots` is now forbidden in `production` mode and still allowed in `development` mode.
* In `development` mode, the server sends back output for all executed modules (by default the CLI displays only requested module's output).

> **Note** We added `output_module` to the Substreams request and kept `output_modules` to remain backwards compatible for a while. If an `output_module` is specified we will honor that module. If not we will check `output_modules` to ensure there is only 1 output module. In a future release, we are going to remove `output_modules` altogether.

With the introduction of `development` vs `production` mode, we added a change in behavior to reduce frictions this changes has on debugging. Indeed, in `development` mode, all executed modules's output will be sent be to the user. This includes the requested output module as well as all its dependencies. The `substreams` CLI has been adjusted to show only the output of the requested output module by default. The new `substreams` CLI flag `-debug-modules-output` can be used to control which modules' output is actually displayed by the CLI.

> **Migration Path** If you are currently requesting more than one module, refactor your Substreams code so that a single `map` module aggregates all the required information from your different dependencies in one output.

### Output module must be of type `map`

It is now forbidden to request a `store` module as the output module of the Substreams request, the requested output module must now be of kind `map`. Different factors have motivated this change:

* Recently we have seen incorrect usage of `store` module. A `store` module was not intended to be used as a persistent long term storage, `store` modules were conceived as a place to aggregate data for later steps in computation. Using it as a persistent storage make the store unmanageable.
* We had always expected users to consume a `map` module which would return data formatted according to a final `sink` spec which will then permanently store the extracted data. We never envisioned `store` to act as long term storage.
* Forward parallel execution does not support a `store` as its last step.

> **Migration Path** If you are currently using a `store` module as your output store. You will need to create a `map` module that will have as input the `deltas` of said `store` module, and return the deltas.

#### Examples

Let's assume a Substreams with these dependencies: `[block] --> [map_pools] --> [store_pools] --> [map_transfers]`

* Running `substreams run substreams.yaml map_transfers` will only print the outputs and logs from the `map_transfers` module.
* Running `substreams run substreams.yaml map_transfers --debug-modules-output=map_pools,map_transfers,store_pools` will print the outputs of those 3 modules.

### `InitialSnapshots` is now a `development` mode feature only

Now that a `store` cannot be requested as the output module, the `InitialSnapshots` did not make sense anymore to be available. Moreover, we have seen people using it to retrieve the initial state and then continue syncing. While it's a fair use case, we always wanted people to perform the synchronization using the streaming primitive and not by using `store` as long term storage.

However, the `InitialSnapshots` is a useful tool for debugging what a store contains at a given block. So we decided to keep it in `development` mode only where you can request the snapshot of a `store` module when doing your request. In the Substreams' request/response, `initial_store_snapshot_for_modules` has been renamed to `debug_initial_store_snapshot_for_modules`, `snapshot_data` to `debug_snapshot_data` and `snapshot_complete` to `debug_snapshot_complete`.

> **Migration Path** If you were relying on `InitialSnapshots` feature in production. You will need to create a `map` module that will have as input the `deltas` of said `store` module, and then synchronize the full state on the consuming side.

#### Examples

Let's assume a Substreams with these dependencies: `[block] --> [map_pools] --> [store_pools] --> [map_transfers]`

* Running `substreams run substreams.yaml map_transfers -s 1000 -t +5 --debug-modules-initial-snapshot=store_pools` will print all the entries in store\_pools at block 999, then continue with outputs and logs from `map_transfers` in blocks 1000 to 1004.

### Enhanced parallel execution

There are 2 ways parallel execution can happen either backward or forward.

Backward parallel execution consists of executing in parallel block ranges from the module's start block up to the start block of the request. If the start block of the request matches module's start block, there is no backward parallel execution to perform. Also, this is happening only for dependencies of type `store` which means that if you depends only on other `map` modules, no backward parallel execution happens.

Forward parallel execution consists of executing in parallel block ranges from the start block of the request up to last known final block (a.k.a the irreversible block) or the stop block of the request, depending on which is smaller. Forward parallel execution significantly improves the performance of the Substreams as we execute your module in advanced through the chain history in parallel. What we stream you back is the cached output of your module's execution which means essentially that we stream back to you data written in flat files. This gives a major performance boost because in almost all cases, the data will be already for you to consume.

Forward parallel execution happens only in `production` mode is always disabled when in `development` mode. Moreover, since we read back data from cache, it means that logs of your modules will never be accessible as we do not store them.

Backward parallel execution still occurs in `development` and `production` mode. The diagram below gives details about when parallel execution happen.

![parallel processing](../assets/substreams\_processing.png)

You can see that in `production` mode, parallel execution happens before the Substreams request range as well as within the requested range. While in `development` mode, we can see that parallel execution happens only before the Substreams request range, so between module's start block and start block of requested range (backward parallel execution only).

### Operators Notes

The state output format for `map` and `store` modules has changed internally to be more compact in Protobuf format. When deploying this new version, previous existing state files should be deleted or deployment updated to point to a new store location. The state output store is defined by the flag `--substreams-state-store-url` flag parameter on chain specific binary (i.e. `fireeth`).

### Library

* Added `production_mode` to Substreams Request
* Added `output_module` to Substreams Request

### CLI

* Fixed `Ctrl-C` not working directly when in TUI mode.
* Added `Trace ID` printing once available.
* Added command `substreams tools analytics store-stats` to get statistic for a given store.
* Added `--debug-modules-output` (comma-separated module names) (unavailable in `production` mode).
* **Breaking** Renamed flag `--initial-snapshots` to `--debug-modules-initial-snapshots` (comma-separated module names) (unavailable in `production` mode).

## [0.0.21](https://github.com/streamingfast/substreams/releases/tag/v0.0.21)

* Moved Rust modules to `github.com/streamingfast/substreams-rs`

### Library

* Gained significant execution time improvement when saving and loading stores, during the squashing process by leveraging [vtprotobuf](https://github.com/planetscale/vtprotobuf)
* Added XDS support for tier 2s
* Added intrinsic support for type `bigdecimal`, will deprecate `bigfloat`
* Significant improvements in code-coverage and full integration tests.

### CLI

* Added `substreams tools proxy <package>` subcommand to allow calling substreams with a pre-defined package easily from a web browser using bufbuild/connect-web
* Lowered GRPC client keep alive frequency, to prevent "Too Many Pings" disconnection issue.
* Added a fast failure when attempting to connect to an unreachable substreams endpoint.
* CLI is now able to read `.spkg` from `gs://`, `s3://` and `az://` URLs, the URL format must be supported by our [dstore](https://github.com/streamingfast/dstore) library).
* Command `substreams pack` is now restricted to local manifest file.
* Added command `substreams tools module` to introspect a store state in storage.
* Made changes to allow for `substreams` CLI to run on Windows OS (thanks @robinbernon).
* Added flag `--output-file <template>` to `substreams pack` command to control where the `.skpg` is written, `{manifestDir}` and `{spkgDefaultName}` can be used in the `template` value where `{manifestDir}` resolves to manifest's directory and `{spkgDefaultName}` is the pre-computed default name in the form `<name>-<version>` where `<name>` is the manifest's "package.name" value (`_` values in the name are replaced by `-`) and `<version>` is `package.version` value.
* Fixed relative path not resolved correctly against manifest's location in `protobuf.files` list.
* Fixed relative path not resolved correctly against manifest's location in `binaries` list.
* `substreams protogen <package> --output-path <path>` flag is now relative to `<package>` if `<package>` is a local manifest file ending with `.yaml`.
* Endpoint's port is now validated otherwise when unspecified, it creates an infinite 'Connecting...' message that will never resolves.

## [0.0.20](https://github.com/streamingfast/substreams/releases/tag/v0.0.20)

### CLI

* Fixed error when importing `http/https` `.spkg` files in `imports` section.

## [0.0.19](https://github.com/streamingfast/substreams/releases/tag/v0.0.19)

**New updatePolicy `append`**, allows one to build a store that concatenates values and supports parallelism. This affects the server, the manifest format (additive only), the substreams crate and the generated code therein.

### Rust API

* Store APIs methods now accept `key` of type `AsRef<str>` which means for example that both `String` an `&str` are accepted as inputs in:
  * `StoreSet::set`
  * `StoreSet::set_many`
  * `StoreSet::set_if_not_exists`
  * `StoreSet::set_if_not_exists_many`
  * `StoreAddInt64::add`
  * `StoreAddInt64::add_many`
  * `StoreAddFloat64::add`
  * `StoreAddFloat64::add_many`
  * `StoreAddBigFloat::add`
  * `StoreAddBigFloat::add_many`
  * `StoreAddBigInt::add`
  * `StoreAddBigInt::add_many`
  * `StoreMaxInt64::max`
  * `StoreMaxFloat64::max`
  * `StoreMaxBigInt::max`
  * `StoreMaxBigFloat::max`
  * `StoreMinInt64::min`
  * `StoreMinFloat64::min`
  * `StoreMinBigInt::min`
  * `StoreMinBigFloat::min`
  * `StoreAppend::append`
  * `StoreAppend::append_bytes`
  * `StoreGet::get_at`
  * `StoreGet::get_last`
  * `StoreGet::get_first`
* Low-level state methods now accept `key` of type `AsRef<str>` which means for example that both `String` an `&str` are accepted as inputs in:
  * `state::get_at`
  * `state::get_last`
  * `state::get_first`
  * `state::set`
  * `state::set_if_not_exists`
  * `state::append`
  * `state::delete_prefix`
  * `state::add_bigint`
  * `state::add_int64`
  * `state::add_float64`
  * `state::add_bigfloat`
  * `state::set_min_int64`
  * `state::set_min_bigint`
  * `state::set_min_float64`
  * `state::set_min_bigfloat`
  * `state::set_max_int64`
  * `state::set_max_bigint`
  * `state::set_max_float64`
  * `state::set_max_bigfloat`
* Bumped `prost` (and related dependencies) to `^0.11.0`

### CLI

* Environment variables are now accepted in manifest's `imports` list.
* Environment variables are now accepted in manifest's `protobuf.importPaths` list.
* Fixed relative path not resolved correctly against manifest's location in `imports` list.
* Changed the output modes: `module-*` modes are gone and become the format for `jsonl` and `json`. This means all printed outputs are wrapped to provide the module name, and other metadata.
* Added `--initial-snapshots` (or `-i`) to the `run` command, which will dump the stores specified as output modules.
* Added color for `ui` output mode under a tty.
* Added some request validation on both client and server (validate that output modules are present in the modules graph)

### Service

* Added support to serve the initial snapshot

## [v0.0.13](https://github.com/streamingfast/substreams/releases/tag/v0.0.13)

### CLI

* Changed `substreams manifest info` -> `substreams info`
* Changed `substreams manifest graph` -> `substreams graph`
* Updated usage

### Service

* Multiple fixes to boundaries

## [v0.0.12](https://github.com/streamingfast/substreams/releases/tag/v0.0.12)

### `substreams` server

* Various bug fixes around store and parallel execution.

### `substreams` CLI

* Fix null pointer exception at the end of CLI run in some cases.
* Do log last error when the CLI exit with an error has the error is already printed to the user and it creates a weird behavior.

## [v0.0.11](https://github.com/streamingfast/substreams/releases/tag/v0.0.11)

### `substreams` Docker

* Ensure arguments can be passed to Docker built image.

## [v0.0.10-beta](https://github.com/streamingfast/substreams/releases/tag/v0.0.10-beta)

### `substreams` server

* Various bug fixes around store and parallel execution.
* Fixed logs being repeated on module with inputs that was receiving nothing.

## [v0.0.9-beta](https://github.com/streamingfast/substreams/releases/tag/v0.0.9-beta)

### `substreams` crate

* Added `substreams::hex` wrapper around hex\_literal::hex macro

### `substreams` CLI

* Added `substreams run -o ui|json|jsonl|module-json|module-jsonl`.

### Server

* Fixed a whole bunch of issues, in parallel processing. More stable caching. See chain-specific releases.

## [v0.0.8-beta](https://github.com/streamingfast/substreams/releases/tag/v0.0.8-beta)

* Fixed `substreams` crate usage from tagged version published on crates.io.

## [v0.0.7-beta](https://github.com/streamingfast/substreams/releases/tag/v0.0.7-beta)

* Changed `startBlock` to `initialBlock` in substreams.yaml [manifests](docs/reference-and-specs/manifests.md#modules-.initialblock).
* `code:` is now defined in the `binaries` section of the manifest, instead of in each module. A module can select which binary with the `binary:` field on the Module definition.
* Added `substreams inspect ./substreams.yaml` or `inspect some.spkg` to see what's inside. Requires `protoc` to be installed (which you should have anyway).
* Added command `substreams protogen` that writes a temporary `buf.gen.yaml` and generates Rust structs based on the contents of the provided manifest or package.
*   Added `substreams::handlers` macros to reduce boilerplate when create substream modules.

    `substreams::handlers::map` is used for the handlers corresponding to modules of type `map`. Modules of type `map` should return a `Result` where the error is of type `Error`

    ```rust
    /// Map module example
    #[substreams::handlers::map]
    pub fn map_module_func(blk: eth::Block) -> Result<erc721::Transfers, Error> {
         ...
    }
    ```

    `substreams::handlers::store` is used for the handlers corresponding to modules of type `store`. Modules of type `store` should have no return value.

    ```rust
    /// Map module example
    #[substreams::handlers::store]
    pub fn store_module(transfers: erc721::Transfers, s: store::StoreAddInt64, pairs: store::StoreGet, tokens: store::StoreGet) {
          ...
    }
    ```

## [v0.0.6-beta](https://github.com/streamingfast/substreams/releases/tag/v0.0.6-beta)

* Implemented [packages (see docs)](docs/reference-and-specs/packages.md).
* Added `substreams::Hex` wrapper type to more easily deal with printing and encoding bytes to hexadecimal string.
* Added `substreams::log::info!(...)` and `substreams::log::debug!(...)` supporting formatting arguments (acts like `println!()` macro).
* Added new field `logs_truncated` that can be used to determined if logs were truncated.
* Augmented logs truncation limit to 128 KiB per module per block.
* Updated `substreams run` to properly report module progress error.
* When a module WASM execution error out, progress with failure logs is now returned before closing the substreams connection.
* The API token is not passed anymore if the connection is using plain text option `--plaintext`.
* The `-c` (or `--compact-output`) can be used to print JSON as a single compact line.
* The `--stop-block` flag on `substream run` can be defined as `+1000` to stream from start block + 1000.

## [v0.0.5-beta3](https://github.com/streamingfast/substreams/releases/tag/v0.0.5-beta3)

* Added Dockerfile support.

## [v0.0.5-beta2](https://github.com/streamingfast/substreams/releases/tag/v0.0.5-beta2)

### Client

* Improved defaults for `--proto-path` and `--proto`, using globs.
* WASM file paths in substreams.yaml manifests now resolve relative to the location of the yaml file.
* Added `substreams manifest package` to create .pb packages to simplify querying using other languages. See the python example.
* Added `substreams manifest graph` to show the Mermaid graph alone.
* Improved mermaid graph layout.
* Removed native Go code support for now.

### Server

* Always writes store snapshots, each 10,000 blocks.
* A few tools to manage partial snapshots under `substreams tools`

## [v0.0.5-beta](https://github.com/streamingfast/substreams/releases/tag/v0.0.5-beta)

First chain-agnostic release. THIS IS BETA SOFTWARE. USE AT YOUR OWN RISK. WE PROVIDE NO BACKWARDS COMPATIBILITY GUARANTEES FOR THIS RELEASE.

See https://github.com/streamingfast/substreams for usage docs..

* Removed `local` command. See README.md for instructions on how to run locally now. Build `sfeth` from source for now.
* Changed the `remote` command to `run`.
* Changed `run` command's `--substreams-api-key-envvar` flag to `--substreams-api-token-envvar`, and its default value is changed from `SUBSTREAMS_API_KEY` to `SUBSTREAMS_API_TOKEN`. See README.md to learn how to obtain such tokens.<|MERGE_RESOLUTION|>--- conflicted
+++ resolved
@@ -9,7 +9,6 @@
 
 The format is based on [Keep a Changelog](https://keepachangelog.com/en/1.0.0/), and this project adheres to [Semantic Versioning](https://semver.org/spec/v2.0.0.html).
 
-<<<<<<< HEAD
 ## v1.6 (Unreleased)
 
 ### Highlights
@@ -28,10 +27,7 @@
 
 *  Previous value for `SUBSTREAMS_WORKERS_RAMPUP_TIME` was `4s`, now set to `0`, disabling the mechanism by default.
 
-## v1.5.6 (Unreleased)
-=======
 ## v1.5.6
->>>>>>> eeed88ee
 
 ### Fixes
 
