--- conflicted
+++ resolved
@@ -4,7 +4,6 @@
 
 The format is based on [Keep a Changelog](https://keepachangelog.com/en/1.0.0/), and this project adheres to [Semantic Versioning](https://semver.org/spec/v2.0.0.html).
 
-<<<<<<< HEAD
 ## Unreleased
 
 ### Highlights
@@ -19,13 +18,12 @@
 ### Backend changes
 
 * Removed `Config.RequestStats`, stats are now always enabled.
-=======
+
 ## v1.1.11
 
 ### Fixes
 
 * Added metering of live blocks
->>>>>>> 144b2f44
 
 ## v1.1.10
 
