--- conflicted
+++ resolved
@@ -11,12 +11,11 @@
 
 ## v1.7.1 (Unreleased)
 
-<<<<<<< HEAD
 ### Highlights
 
 - Substreams engine is now able run Rust code that depends on `solana_program` in Solana land to decode and `alloy/ether-rs` in Ethereum land
 
-#### How to use `solana_program` or `alloy/ether-rs`
+#### How to use `solana_program` or `alloy`/`ether-rs`
 
 Those libraries when used in a `wasm32-unknown-unknown` context creates in a bunch of [wasmbindgen](https://rustwasm.github.io/wasm-bindgen/) imports in the resulting Substreams Rust code, imports that led to runtime errors because Substreams engine didn't know about those special imports until today.
 
@@ -48,11 +47,10 @@
 
   > [!NOTE]
   > If you were a library author and parsing generic Substreams manifest(s), you will now need to handle that possibility in the binary type. If you were reading the field without any processing, you don't have to change nothing.
-=======
-* Substreams clients now enable gzip compression over the network (already supported by servers)
-* Fixed a failure in protogen where duplicate files would "appear multiple times" and fail
-* Fixed bug with block rate underflow in `gui`
->>>>>>> 29bc45ad
+
+* Fixed a failure in protogen where duplicate files would "appear multiple times" and fail.
+
+* Fixed bug with block rate underflow in `gui`.
 
 ## v1.7.0
 
