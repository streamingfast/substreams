package stage

import (
	"context"
	"strconv"
	"strings"
	"testing"

	"github.com/stretchr/testify/assert"

	"github.com/streamingfast/substreams/block"
	"github.com/streamingfast/substreams/orchestrator/plan"
	"github.com/streamingfast/substreams/pipeline/outputmodules"
)

func TestNewStages(t *testing.T) {
	//seg := block.NewSegmenter(10, 5, 75)
	reqPlan, err := plan.BuildTier1RequestPlan(true, 10, 5, 5, 75, 75, true)
	assert.NoError(t, err)

	stages := NewStages(
		context.Background(),
		outputmodules.TestGraphStagedModules(5, 7, 12, 22, 25),
		reqPlan,
		nil,
	)

	assert.Equal(t, 8, stages.globalSegmenter.Count()) // from 5 to 75
	assert.Equal(t, true, stages.storeSegmenter.EndsOnInterval(6))
	assert.Equal(t, false, stages.globalSegmenter.EndsOnInterval(7))
	assert.Equal(t, 6, stages.storeSegmenter.IndexForStartBlock(60), "index in range")
	assert.Equal(t, 8, stages.storeSegmenter.IndexForStartBlock(80), "index out of range still returned here")
	assert.Nil(t, stages.storeSegmenter.Range(8), "out of range")

	assert.Equal(t, block.ParseRange("5-10"), stages.storeSegmenter.Range(0))
	assert.Equal(t, block.ParseRange("10-20"), stages.storeSegmenter.Range(1))
	assert.Equal(t, block.ParseRange("70-75"), stages.storeSegmenter.Range(7))
	assert.Equal(t, block.ParseRange("70-75"), stages.globalSegmenter.Range(7))
}

func TestNewStagesNextJobs(t *testing.T) {
	//seg := block.NewSegmenter(10, 5, 50)
	reqPlan, err := plan.BuildTier1RequestPlan(true, 10, 5, 5, 40, 40, true)
	assert.NoError(t, err)
<<<<<<< HEAD
	assert.Equal(t, "interval=10, stores=[5, 50), map_write=[5, 50), map_read=[5, 50), linear=[nil)", reqPlan.String())
=======
	assert.Equal(t, "interval=10, stores=[5, 40), map_write=[5, 40), map_read=[5, 40), linear=[nil)", reqPlan.String())
>>>>>>> 1d31ea0f
	stages := NewStages(
		context.Background(),
		outputmodules.TestGraphStagedModules(5, 5, 5, 5, 5),
		reqPlan,
		nil,
	)

	stages.allocSegments(0)
	stages.setState(Unit{Stage: 2, Segment: 0}, UnitNoOp)

	segmentStateEquals(t, stages, `
S:.
S:.
M:N`)

	j1, _ := stages.NextJob()
	assert.Equal(t, 0, j1.Stage)
	assert.Equal(t, 0, j1.Segment)

	segmentStateEquals(t, stages, `
S:S
S:.
M:N`)

	stages.forceTransition(0, 0, UnitCompleted)

	segmentStateEquals(t, stages, `
S:C
S:.
M:N`)

	stages.NextJob()
	assert.Equal(t, 0, j1.Stage)
	assert.Equal(t, 0, j1.Segment)

	segmentStateEquals(t, stages, `
S:C
S:S
M:N`)

	stages.NextJob()

	stages.forceTransition(0, 1, UnitCompleted)
	segmentStateEquals(t, stages, `
S:CS
S:C.
M:N.`)

	stages.forceTransition(0, 0, UnitCompleted)
	stages.NextJob()

	segmentStateEquals(t, stages, `
S:CSS
S:C..
M:N..`)

	stages.forceTransition(1, 0, UnitCompleted)
	stages.NextJob()

	segmentStateEquals(t, stages, `
S:CCS
S:CS.
M:N..`)

	stages.forceTransition(2, 0, UnitCompleted)
	stages.NextJob()

	segmentStateEquals(t, stages, `
S:CCC
S:CSS
M:N..`)

	stages.MarkSegmentPartialPresent(id(1, 2))

	segmentStateEquals(t, stages, `
S:CCC
S:CSS
M:NP.`)

	stages.MarkSegmentMerging(id(1, 2))

	segmentStateEquals(t, stages, `
S:CCC
S:CSS
M:NM.`)

	stages.markSegmentCompleted(id(1, 2))
	stages.NextJob()

	segmentStateEquals(t, stages, `
S:CCCS
S:CSS.
M:NC..`)

	stages.NextJob()

<<<<<<< HEAD
	segmentStateEquals(t, stages, `
S:CCCSS
S:CSS..
M:NC...`)

=======
>>>>>>> 1d31ea0f
	_, r := stages.NextJob()
	assert.Nil(t, r)

	segmentStateEquals(t, stages, `
S:CCCSS
S:CSS..
M:NC...`)

<<<<<<< HEAD
	stages.MarkSegmentPartialPresent(id(3, 0))
=======
	stages.MarkSegmentPartialPresent(id(2, 0))
>>>>>>> 1d31ea0f

	segmentStateEquals(t, stages, `
S:CCCPS
S:CSS..
M:NC...`)

<<<<<<< HEAD
	_, r = stages.NextJob()
	assert.Nil(t, r)
	stages.MarkSegmentMerging(id(3, 0))
=======
	stages.MarkSegmentMerging(id(2, 0))
>>>>>>> 1d31ea0f

	_, r = stages.NextJob()
	assert.Nil(t, r)
	segmentStateEquals(t, stages, `
S:CCCMS
S:CSS..
M:NC...`)

	_, r = stages.NextJob()
	assert.Nil(t, r)
	stages.markSegmentCompleted(id(3, 0))

	segmentStateEquals(t, stages, `
S:CCCCS
S:CSS..
M:NC...`)

	stages.NextJob()

	segmentStateEquals(t, stages, `
S:CCCCS
S:CSSS.
M:NC...`)

	stages.forceTransition(1, 1, UnitCompleted)
	stages.NextJob()

	segmentStateEquals(t, stages, `
S:CCCCS
S:CCSS.
M:NC...`)

}

func id(segment, stage int) Unit {
	return Unit{Stage: stage, Segment: segment}
}

func segmentStateEquals(t *testing.T, s *Stages, segments string) {
	t.Helper()

	out := s.StatesString()

	assert.Equal(t, strings.TrimSpace(segments), strings.TrimSpace(out))
}

func TestStages_previousUnitComplete(t *testing.T) {
	s := Stages{
		storeSegmenter: block.NewSegmenter(10, 100, 200),
		segmentOffset:  10,
		segmentStates: []stageStates{
			{UnitPending, UnitPending},
			{UnitPending, UnitPending},
		},
	}
	u00 := Unit{Stage: 0, Segment: 10}
	u01 := Unit{Stage: 0, Segment: 11}
	assert.True(t, s.previousUnitComplete(u00))  // because of first boundary
	assert.False(t, s.previousUnitComplete(u01)) // u00 not complete
	s.setState(u00, UnitCompleted)
	assert.True(t, s.previousUnitComplete(u01)) // u00 is now complete
}

func TestStages_allocSegments(t *testing.T) {
	tests := []struct {
		offset       int
		allocSegment int
		expectLen    int
	}{
		{10, 11, 2},
		{0, 11, 12},
		{5, 1, 0},
		{5, 5, 1},
		{1, 5, 5},
	}
	for idx, tt := range tests {
		t.Run(strconv.Itoa(idx), func(t *testing.T) {
			s := &Stages{
				segmentOffset: tt.offset,
			}
			s.allocSegments(tt.allocSegment)
			assert.Len(t, s.segmentStates, tt.expectLen)
		})
	}
}<|MERGE_RESOLUTION|>--- conflicted
+++ resolved
@@ -42,11 +42,7 @@
 	//seg := block.NewSegmenter(10, 5, 50)
 	reqPlan, err := plan.BuildTier1RequestPlan(true, 10, 5, 5, 40, 40, true)
 	assert.NoError(t, err)
-<<<<<<< HEAD
-	assert.Equal(t, "interval=10, stores=[5, 50), map_write=[5, 50), map_read=[5, 50), linear=[nil)", reqPlan.String())
-=======
 	assert.Equal(t, "interval=10, stores=[5, 40), map_write=[5, 40), map_read=[5, 40), linear=[nil)", reqPlan.String())
->>>>>>> 1d31ea0f
 	stages := NewStages(
 		context.Background(),
 		outputmodules.TestGraphStagedModules(5, 5, 5, 5, 5),
@@ -63,151 +59,129 @@
 M:N`)
 
 	j1, _ := stages.NextJob()
-	assert.Equal(t, 0, j1.Stage)
+	assert.Equal(t, 1, j1.Stage)
 	assert.Equal(t, 0, j1.Segment)
 
 	segmentStateEquals(t, stages, `
+S:.
 S:S
-S:.
-M:N`)
+M:N`)
+
+	stages.forceTransition(0, 1, UnitCompleted)
+
+	segmentStateEquals(t, stages, `
+S:.
+S:C
+M:N`)
+
+	stages.NextJob()
+
+	segmentStateEquals(t, stages, `
+S:S
+S:C
+M:N`)
+
+	stages.NextJob()
+
+	segmentStateEquals(t, stages, `
+S:SS
+S:C.
+M:N.`)
 
 	stages.forceTransition(0, 0, UnitCompleted)
-
-	segmentStateEquals(t, stages, `
-S:C
-S:.
-M:N`)
-
-	stages.NextJob()
-	assert.Equal(t, 0, j1.Stage)
-	assert.Equal(t, 0, j1.Segment)
-
-	segmentStateEquals(t, stages, `
-S:C
-S:S
-M:N`)
-
-	stages.NextJob()
-
-	stages.forceTransition(0, 1, UnitCompleted)
+	stages.NextJob()
+
 	segmentStateEquals(t, stages, `
 S:CS
 S:C.
-M:N.`)
-
-	stages.forceTransition(0, 0, UnitCompleted)
-	stages.NextJob()
-
-	segmentStateEquals(t, stages, `
-S:CSS
-S:C..
-M:N..`)
+M:NS`)
 
 	stages.forceTransition(1, 0, UnitCompleted)
 	stages.NextJob()
 
 	segmentStateEquals(t, stages, `
+S:CC
+S:CS
+M:NS`)
+
+	stages.NextJob()
+
+	segmentStateEquals(t, stages, `
+S:CC.
+S:CSS
+M:NS.`)
+
+	stages.MarkSegmentPartialPresent(id(1, 2))
+
+	segmentStateEquals(t, stages, `
+S:CC.
+S:CSS
+M:NP.`)
+
+	stages.MarkSegmentMerging(id(1, 2))
+
+	segmentStateEquals(t, stages, `
+S:CC.
+S:CSS
+M:NM.`)
+
+	stages.markSegmentCompleted(id(1, 2))
+	stages.NextJob()
+
+	segmentStateEquals(t, stages, `
 S:CCS
-S:CS.
-M:N..`)
-
-	stages.forceTransition(2, 0, UnitCompleted)
-	stages.NextJob()
-
-	segmentStateEquals(t, stages, `
-S:CCC
-S:CSS
-M:N..`)
-
-	stages.MarkSegmentPartialPresent(id(1, 2))
-
-	segmentStateEquals(t, stages, `
-S:CCC
-S:CSS
-M:NP.`)
-
-	stages.MarkSegmentMerging(id(1, 2))
-
-	segmentStateEquals(t, stages, `
-S:CCC
-S:CSS
-M:NM.`)
-
-	stages.markSegmentCompleted(id(1, 2))
-	stages.NextJob()
-
-	segmentStateEquals(t, stages, `
-S:CCCS
-S:CSS.
-M:NC..`)
-
-	stages.NextJob()
-
-<<<<<<< HEAD
-	segmentStateEquals(t, stages, `
-S:CCCSS
-S:CSS..
-M:NC...`)
-
-=======
->>>>>>> 1d31ea0f
+S:CSS
+M:NC.`)
+
+	stages.NextJob()
+
 	_, r := stages.NextJob()
 	assert.Nil(t, r)
 
 	segmentStateEquals(t, stages, `
-S:CCCSS
-S:CSS..
-M:NC...`)
-
-<<<<<<< HEAD
-	stages.MarkSegmentPartialPresent(id(3, 0))
-=======
+S:CCSS
+S:CSS.
+M:NC..`)
+
 	stages.MarkSegmentPartialPresent(id(2, 0))
->>>>>>> 1d31ea0f
-
-	segmentStateEquals(t, stages, `
-S:CCCPS
-S:CSS..
-M:NC...`)
-
-<<<<<<< HEAD
+
+	segmentStateEquals(t, stages, `
+S:CCPS
+S:CSS.
+M:NC..`)
+
+	stages.MarkSegmentMerging(id(2, 0))
+
 	_, r = stages.NextJob()
 	assert.Nil(t, r)
-	stages.MarkSegmentMerging(id(3, 0))
-=======
-	stages.MarkSegmentMerging(id(2, 0))
->>>>>>> 1d31ea0f
+	segmentStateEquals(t, stages, `
+S:CCMS
+S:CSS.
+M:NC..`)
 
 	_, r = stages.NextJob()
 	assert.Nil(t, r)
-	segmentStateEquals(t, stages, `
-S:CCCMS
-S:CSS..
-M:NC...`)
-
-	_, r = stages.NextJob()
-	assert.Nil(t, r)
-	stages.markSegmentCompleted(id(3, 0))
-
-	segmentStateEquals(t, stages, `
-S:CCCCS
-S:CSS..
-M:NC...`)
-
-	stages.NextJob()
-
-	segmentStateEquals(t, stages, `
-S:CCCCS
-S:CSSS.
-M:NC...`)
+	stages.markSegmentCompleted(id(2, 0))
+
+	segmentStateEquals(t, stages, `
+S:CCCS
+S:CSS.
+M:NC..`)
+
+	stages.NextJob()
+
+	segmentStateEquals(t, stages, `
+S:CCCS
+S:CSSS
+M:NC..`)
 
 	stages.forceTransition(1, 1, UnitCompleted)
 	stages.NextJob()
 
 	segmentStateEquals(t, stages, `
-S:CCCCS
-S:CCSS.
-M:NC...`)
+S:CCCS
+S:CCSS
+M:NCS.`)
 
 }
 
