package work

import (
	"context"
	"errors"
	"fmt"
	"io"
	"sync/atomic"

	"github.com/streamingfast/derr"
	"go.opentelemetry.io/otel"
	"go.opentelemetry.io/otel/attribute"
	"go.opentelemetry.io/otel/codes"
	ttrace "go.opentelemetry.io/otel/trace"
	"go.uber.org/zap"
	grpcCodes "google.golang.org/grpc/codes"
	"google.golang.org/grpc/status"

	"github.com/streamingfast/substreams/block"
	"github.com/streamingfast/substreams/client"
	"github.com/streamingfast/substreams/orchestrator/loop"
	"github.com/streamingfast/substreams/orchestrator/response"
	"github.com/streamingfast/substreams/orchestrator/stage"
	pbssinternal "github.com/streamingfast/substreams/pb/sf/substreams/intern/v2"
	"github.com/streamingfast/substreams/reqctx"
	"github.com/streamingfast/substreams/storage/store"
)

var lastWorkerID uint64

type Result struct {
	PartialFilesWritten store.FileInfos
	Error               error
}

type Worker interface {
	ID() string
	Work(ctx context.Context, unit stage.Unit, workRange *block.Range, upstream *response.Stream) loop.Cmd // *Result
}

func NewWorkerFactoryFromFunc(f func(ctx context.Context, unit stage.Unit, workRange *block.Range, upstream *response.Stream) loop.Cmd) *SimpleWorkerFactory {
	return &SimpleWorkerFactory{
		f:  f,
		id: atomic.AddUint64(&lastWorkerID, 1),
	}
}

type SimpleWorkerFactory struct {
	f  func(ctx context.Context, unit stage.Unit, workRange *block.Range, upstream *response.Stream) loop.Cmd
	id uint64
}

func (f SimpleWorkerFactory) Work(ctx context.Context, unit stage.Unit, workRange *block.Range, upstream *response.Stream) loop.Cmd {
	return f.f(ctx, unit, workRange, upstream)
}

func (f SimpleWorkerFactory) ID() string {
	return fmt.Sprintf("%d", f.id)
}

// The tracer will be provided by the worker pool, on worker creation
type WorkerFactory = func(logger *zap.Logger) Worker

type RemoteWorker struct {
	clientFactory client.InternalClientFactory
	tracer        ttrace.Tracer
	logger        *zap.Logger
	id            uint64
}

func NewRemoteWorker(clientFactory client.InternalClientFactory, logger *zap.Logger) *RemoteWorker {
	return &RemoteWorker{
		clientFactory: clientFactory,
		tracer:        otel.GetTracerProvider().Tracer("worker"),
		logger:        logger,
		id:            atomic.AddUint64(&lastWorkerID, 1),
	}
}

func (w *RemoteWorker) ID() string {
	return fmt.Sprintf("%d", w.id)
}

func NewRequest(req *reqctx.RequestDetails, stageIndex int, workRange *block.Range) *pbssinternal.ProcessRangeRequest {
	return &pbssinternal.ProcessRangeRequest{
		StartBlockNum: workRange.StartBlock,
		StopBlockNum:  workRange.ExclusiveEndBlock,
		Modules:       req.Modules,
		OutputModule:  req.OutputModule,
		Stage:         uint32(stageIndex),
	}
}

func (w *RemoteWorker) Work(ctx context.Context, unit stage.Unit, workRange *block.Range, upstream *response.Stream) loop.Cmd {
	request := NewRequest(reqctx.Details(ctx), unit.Stage, workRange)
	logger := reqctx.Logger(ctx)

	return func() loop.Msg {
		var res *Result
		err := derr.RetryContext(ctx, 3, func(ctx context.Context) error {
			res = w.work(ctx, request, upstream)
			err := res.Error
			switch err.(type) {
			case *RetryableErr:
				logger.Debug("worker failed with retryable error", zap.Error(err))
				return err
			default:
				if err != nil {
					return derr.NewFatalError(err)
				}
				return nil
			}
		})

		if err != nil {
			if errors.Is(err, context.Canceled) {
				logger.Debug("job canceled", zap.Object("unit", unit), zap.Error(err))
			} else {
				logger.Info("job failed", zap.Object("unit", unit), zap.Error(err))
			}
			return MsgJobFailed{Unit: unit, Error: err}
		}

		if err := ctx.Err(); err != nil {
			logger.Info("job not completed", zap.Object("unit", unit), zap.Error(err))
			return MsgJobFailed{Unit: unit, Error: err}
		}

		logger.Info("job completed", zap.Object("unit", unit))
		return MsgJobSucceeded{
			Unit:   unit,
			Worker: w,
			// TODO: Clean the PartialFilesWritten from the res because it's not needed anymore.
			//Files:  res.PartialFilesWritten,
		}
	}
}

func (w *RemoteWorker) work(ctx context.Context, request *pbssinternal.ProcessRangeRequest, upstream *response.Stream) *Result {
	var err error

	ctx, span := reqctx.WithSpan(ctx, fmt.Sprintf("substreams/tier1/schedule/%s/%d-%d", request.OutputModule, request.StartBlockNum, request.StopBlockNum))
	defer span.EndWithErr(&err)
	span.SetAttributes(
		attribute.String("substreams.output_module", request.OutputModule),
		attribute.Int64("substreams.start_block", int64(request.StartBlockNum)),
		attribute.Int64("substreams.stop_block", int64(request.StopBlockNum)),
		attribute.Int64("substreams.worker_id", int64(w.id)),
	)
	logger := w.logger

	grpcClient, closeFunc, grpcCallOpts, err := w.clientFactory()
	if err != nil {
		return &Result{Error: fmt.Errorf("unable to create grpc client: %w", err)}
	}

	w.logger.Info("launching remote worker",
		zap.Int64("start_block_num", int64(request.StartBlockNum)),
		zap.Uint64("stop_block_num", request.StopBlockNum),
		zap.String("output_module", request.OutputModule),
	)

	stream, err := grpcClient.ProcessRange(ctx, request, grpcCallOpts...)
	if err != nil {
		if ctx.Err() != nil {
			return &Result{Error: ctx.Err()}
		}
		return &Result{
			Error: NewRetryableErr(fmt.Errorf("getting block stream: %w", err)),
		}
	}

	defer func() {
		if err := stream.CloseSend(); err != nil {
			logger.Warn("failed to close stream on job termination", zap.Error(err))
		}
		if err := closeFunc(); err != nil {
			logger.Warn("failed to close grpc client on job termination", zap.Error(err))
		}
	}()

	meta, err := stream.Header()
	if err != nil {
		if ctx.Err() != nil {
			return &Result{Error: ctx.Err()}
		}
		logger.Warn("error getting stream header", zap.Error(err))
	}
	remoteHostname := "unknown"
	if hosts := meta.Get("host"); len(hosts) != 0 {
		remoteHostname = hosts[0]
		logger = logger.With(zap.String("remote_hostname", remoteHostname))
	}

	span.SetAttributes(attribute.String("substreams.remote_hostname", remoteHostname))

	for {
<<<<<<< HEAD
		select {
		case <-ctx.Done():
			return &Result{Error: ctx.Err()}
		default:
=======
		resp, err := stream.Recv()

		if err := ctx.Err(); err != nil {
			if err == context.Canceled {
				return &Result{}
			}
			return &Result{Error: err}
>>>>>>> 76604bc6
		}

		if resp != nil {
			switch r := resp.Type.(type) {
			case *pbssinternal.ProcessRangeResponse_ProcessedRange:
				err := upstream.RPCRangeProgressResponse(resp.ModuleName, r.ProcessedRange.StartBlock, r.ProcessedRange.EndBlock)
				if err != nil {
					if ctx.Err() != nil {
						return &Result{Error: ctx.Err()}
					}
					span.SetStatus(codes.Error, err.Error())
					return &Result{
						Error: NewRetryableErr(fmt.Errorf("sending progress: %w", err)),
					}
				}

			case *pbssinternal.ProcessRangeResponse_ProcessedBytes:
<<<<<<< HEAD
				// commented out while these message are causing issues
				//bm := tracking.GetBytesMeter(ctx)
				//bm.AddBytesWritten(int(r.ProcessedBytes.BytesWrittenDelta))
				//bm.AddBytesRead(int(r.ProcessedBytes.BytesReadDelta))
				//upstream.RPCProcessedBytes(resp.ModuleName, bm.BytesReadDelta(), bm.BytesWrittenDelta(), bm.BytesRead(), bm.BytesWritten(), 0))
=======
				/// ignore
>>>>>>> 76604bc6

			case *pbssinternal.ProcessRangeResponse_Failed:
				// FIXME(abourget): we do NOT emit those Failed objects anymore. There was a flow
				// for that that would pick up the errors, and pack the remaining logs
				// and reasons into a message. This is nowhere to be found now.

				upstream.RPCFailedProgressResponse(resp.ModuleName, r.Failed.Reason, r.Failed.Logs, r.Failed.LogsTruncated)

				err := fmt.Errorf("module %s failed on host: %s", resp.ModuleName, r.Failed.Reason)
				span.SetStatus(codes.Error, err.Error())
				return &Result{Error: err}

			case *pbssinternal.ProcessRangeResponse_Completed:
				logger.Info("worker done")
				return &Result{
					PartialFilesWritten: toRPCPartialFiles(r.Completed),
				}
			}
		}

		if err != nil {
			if err == io.EOF {
				return &Result{}
			}
			if ctx.Err() != nil {
				return &Result{Error: ctx.Err()}
			}
			if s, ok := status.FromError(err); ok {
				if s.Code() == grpcCodes.InvalidArgument {
					return &Result{Error: err}
				}
			}
			return &Result{
				Error: NewRetryableErr(fmt.Errorf("receiving stream resp: %w", err)),
			}
		}
	}
}

func toRPCPartialFiles(completed *pbssinternal.Completed) (out store.FileInfos) {
	// TODO(abourget): Add the MODULE Name in there, so we know to which modules each of those things
	// are attached in the tier1.
	// TODO(abourget): actually, here generate all the partial file infos
	// based on the request, segment and stage, and disregard what was
	// sent over the Complete message.. we will simply wait for the
	// stores to all having been processed.
	out = make(store.FileInfos, len(completed.AllProcessedRanges))
	for i, b := range completed.AllProcessedRanges {
		out[i] = store.NewPartialFileInfo("TODO:CHANGE-ME", b.StartBlock, b.EndBlock, completed.TraceId)
	}
	return
}<|MERGE_RESOLUTION|>--- conflicted
+++ resolved
@@ -195,12 +195,6 @@
 	span.SetAttributes(attribute.String("substreams.remote_hostname", remoteHostname))
 
 	for {
-<<<<<<< HEAD
-		select {
-		case <-ctx.Done():
-			return &Result{Error: ctx.Err()}
-		default:
-=======
 		resp, err := stream.Recv()
 
 		if err := ctx.Err(); err != nil {
@@ -208,7 +202,6 @@
 				return &Result{}
 			}
 			return &Result{Error: err}
->>>>>>> 76604bc6
 		}
 
 		if resp != nil {
@@ -226,15 +219,7 @@
 				}
 
 			case *pbssinternal.ProcessRangeResponse_ProcessedBytes:
-<<<<<<< HEAD
-				// commented out while these message are causing issues
-				//bm := tracking.GetBytesMeter(ctx)
-				//bm.AddBytesWritten(int(r.ProcessedBytes.BytesWrittenDelta))
-				//bm.AddBytesRead(int(r.ProcessedBytes.BytesReadDelta))
-				//upstream.RPCProcessedBytes(resp.ModuleName, bm.BytesReadDelta(), bm.BytesWrittenDelta(), bm.BytesRead(), bm.BytesWritten(), 0))
-=======
 				/// ignore
->>>>>>> 76604bc6
 
 			case *pbssinternal.ProcessRangeResponse_Failed:
 				// FIXME(abourget): we do NOT emit those Failed objects anymore. There was a flow
