package work

import (
	"context"
	"errors"
	"fmt"
	"io"
	"strings"
	"sync/atomic"
	"time"

	"google.golang.org/grpc/metadata"

	"github.com/streamingfast/dauth"
	"github.com/streamingfast/derr"
	"github.com/streamingfast/dgrpc"
	"go.opentelemetry.io/otel"
	"go.opentelemetry.io/otel/attribute"
	otelCodes "go.opentelemetry.io/otel/codes"
	ttrace "go.opentelemetry.io/otel/trace"
	"go.uber.org/zap"
	"google.golang.org/grpc/codes"

	"github.com/streamingfast/substreams/block"
	"github.com/streamingfast/substreams/client"
	"github.com/streamingfast/substreams/metrics"
	"github.com/streamingfast/substreams/orchestrator/loop"
	"github.com/streamingfast/substreams/orchestrator/response"
	"github.com/streamingfast/substreams/orchestrator/stage"
	pbssinternal "github.com/streamingfast/substreams/pb/sf/substreams/intern/v2"
	"github.com/streamingfast/substreams/reqctx"
	"github.com/streamingfast/substreams/storage/store"
)

var lastWorkerID uint64

type Result struct {
	PartialFilesWritten store.FileInfos
	Error               error
}

type Worker interface {
	ID() string
	Work(ctx context.Context, unit stage.Unit, workRange *block.Range, moduleNames []string, upstream *response.Stream) loop.Cmd // *Result
}

func NewWorkerFactoryFromFunc(f func(ctx context.Context, unit stage.Unit, workRange *block.Range, moduleNames []string, upstream *response.Stream) loop.Cmd) *SimpleWorkerFactory {
	return &SimpleWorkerFactory{
		f:  f,
		id: atomic.AddUint64(&lastWorkerID, 1),
	}
}

type SimpleWorkerFactory struct {
	f  func(ctx context.Context, unit stage.Unit, workRange *block.Range, moduleNames []string, upstream *response.Stream) loop.Cmd
	id uint64
}

func (f SimpleWorkerFactory) Work(ctx context.Context, unit stage.Unit, workRange *block.Range, moduleNames []string, upstream *response.Stream) loop.Cmd {
	return f.f(ctx, unit, workRange, moduleNames, upstream)
}

func (f SimpleWorkerFactory) ID() string {
	return fmt.Sprintf("%d", f.id)
}

// The tracer will be provided by the worker pool, on worker creation
type WorkerFactory = func(logger *zap.Logger) Worker

type RemoteWorker struct {
	clientFactory client.InternalClientFactory
	tracer        ttrace.Tracer
	logger        *zap.Logger
	id            uint64
}

func NewRemoteWorker(clientFactory client.InternalClientFactory, logger *zap.Logger) *RemoteWorker {
	return &RemoteWorker{
		clientFactory: clientFactory,
		tracer:        otel.GetTracerProvider().Tracer("worker"),
		logger:        logger,
		id:            atomic.AddUint64(&lastWorkerID, 1),
	}
}

func (w *RemoteWorker) ID() string {
	return fmt.Sprintf("%d", w.id)
}

func NewRequest(ctx context.Context, req *reqctx.RequestDetails, stageIndex int, workRange *block.Range) *pbssinternal.ProcessRangeRequest {
	tier2ReqParams, ok := reqctx.GetTier2RequestParameters(ctx)
	if !ok {
		panic("unable to get tier2 request parameters")
	}

	segment := uint64(workRange.StartBlock) / tier2ReqParams.StateBundleSize

	return &pbssinternal.ProcessRangeRequest{
		Modules:      req.Modules,
		OutputModule: req.OutputModule,
		Stage:        uint32(stageIndex),

		MeteringConfig:       tier2ReqParams.MeteringConfig,
		FirstStreamableBlock: tier2ReqParams.FirstStreamableBlock,
		MergedBlocksStore:    tier2ReqParams.MergedBlockStoreURL,
		StateStore:           tier2ReqParams.StateStoreURL,
		SegmentSize:          tier2ReqParams.StateBundleSize,
		SegmentNumber:        segment,
		StateStoreDefaultTag: tier2ReqParams.StateStoreDefaultTag,
		WasmExtensionConfigs: tier2ReqParams.WASMModules,
		BlockType:            tier2ReqParams.BlockType,
	}
}

func (w *RemoteWorker) Work(ctx context.Context, unit stage.Unit, workRange *block.Range, moduleNames []string, upstream *response.Stream) loop.Cmd {
	request := NewRequest(ctx, reqctx.Details(ctx), unit.Stage, workRange)
	logger := reqctx.Logger(ctx)

	return func() loop.Msg {
		var res *Result
		retryIdx := 0
		startTime := time.Now()
		maxRetries := 720 //TODO: make this configurable
		var previousError error
		err := derr.RetryContext(ctx, uint64(maxRetries), func(ctx context.Context) error {
			w.logger.Info("launching remote worker",
				zap.Uint64("segment", request.SegmentNumber),
				zap.Uint32("stage", request.Stage),
				zap.String("output_module", request.OutputModule),
				zap.Int("attempt", retryIdx+1),
				zap.NamedError("previous_error", previousError),
			)

			res = w.work(ctx, request, moduleNames, upstream)
			err := res.Error
			switch err.(type) {
			case *RetryableErr:
				metrics.Tier1WorkerRetryCounter.Inc()
				if err != nil && strings.Contains(err.Error(), "service currently overloaded") {
					metrics.Tier1WorkerRejectedOverloadedCounter.Inc()
				}
				previousError = err
				retryIdx++
				return err
			default:
				if err != nil {
					return derr.NewFatalError(err)
				}
				return nil
			}
		})

		if err != nil {
			if errors.Is(err, context.Canceled) {
				logger.Debug("job canceled", zap.Object("unit", unit), zap.Error(err))
			} else {
				logger.Warn("job failed", zap.Object("unit", unit), zap.Error(err))
			}

			timeTook := time.Since(startTime)
			logger.Warn(
				"incomplete job",
				zap.Object("unit", unit),
				zap.Int("number_of_tries", retryIdx),
				zap.Strings("module_name", moduleNames),
				zap.Duration("duration", timeTook),
<<<<<<< HEAD
				zap.Float64("num_of_blocks_per_sec", float64(request.SegmentSize)/timeTook.Seconds()),
=======
				zap.Float64("num_of_blocks_per_sec", float64(request.StopBlockNum-request.StartBlockNum)/timeTook.Seconds()),
				zap.Error(err),
>>>>>>> d699175f
			)
			return MsgJobFailed{Unit: unit, Error: err}
		}

		if err := ctx.Err(); err != nil {
			logger.Warn("job not completed", zap.Object("unit", unit), zap.Error(err))
			return MsgJobFailed{Unit: unit, Error: err}
		}

		timeTook := time.Since(startTime)
		logger.Info(
			"job completed",
			zap.Object("unit", unit),
			zap.Int("number_of_tries", retryIdx),
			zap.Strings("module_name", moduleNames),
			zap.Float64("duration", timeTook.Seconds()),
			zap.Float64("processing_time_per_block", timeTook.Seconds()/float64(request.SegmentSize)),
		)
		return MsgJobSucceeded{
			Unit:   unit,
			Worker: w,
			// TODO: Clean the PartialFilesWritten from the res because it's not needed anymore.
			//Files:  res.PartialFilesWritten,
		}
	}
}

func (w *RemoteWorker) work(ctx context.Context, request *pbssinternal.ProcessRangeRequest, moduleNames []string, upstream *response.Stream) *Result {
	var err error

	ctx, span := reqctx.WithSpan(ctx, fmt.Sprintf("substreams/tier1/schedule/%s/%d", request.OutputModule, request.SegmentNumber))
	defer span.EndWithErr(&err)
	span.SetAttributes(
		attribute.String("substreams.output_module", request.OutputModule),
		attribute.Int64("substreams.segment_number", int64(request.SegmentNumber)),
		attribute.Int64("substreams.worker_id", int64(w.id)),
	)
	logger := w.logger

	grpcClient, closeFunc, grpcCallOpts, headers, err := w.clientFactory()
	if err != nil {
		return &Result{Error: fmt.Errorf("unable to create grpc client: %w", err)}
	}

	stats := reqctx.ReqStats(ctx)
	startBlock := request.SegmentNumber * request.SegmentSize
	jobIdx := stats.RecordNewSubrequest(request.Stage, startBlock, startBlock+request.SegmentSize)
	defer stats.RecordEndSubrequest(jobIdx)

	ctx = dauth.FromContext(ctx).ToOutgoingGRPCContext(ctx)
	if headers.IsSet() {
		ctx = metadata.AppendToOutgoingContext(ctx, headers.ToArray()...)
	}
	stream, err := grpcClient.ProcessRange(ctx, request, grpcCallOpts...)
	if err != nil {
		if ctx.Err() != nil {
			return &Result{Error: ctx.Err()}
		}
		return &Result{
			Error: NewRetryableErr(fmt.Errorf("getting block stream: %w", err)),
		}
	}

	defer func() {
		if err := stream.CloseSend(); err != nil {
			logger.Warn("failed to close stream on job termination", zap.Error(err))
		}
		if err := closeFunc(); err != nil {
			logger.Warn("failed to close grpc client on job termination", zap.Error(err))
		}
	}()

	meta, err := stream.Header()
	if err != nil {
		if ctx.Err() != nil {
			return &Result{Error: ctx.Err()}
		}
		logger.Warn("error getting stream header", zap.Error(err))
	}
	remoteHostname := "unknown"
	if hosts := meta.Get("host"); len(hosts) != 0 {
		remoteHostname = hosts[0]
		logger = logger.With(zap.String("remote_hostname", remoteHostname))
	}

	span.SetAttributes(attribute.String("substreams.remote_hostname", remoteHostname))

	for {
		resp, err := stream.Recv()

		if err := ctx.Err(); err != nil {
			if err == context.Canceled {
				return &Result{}
			}
			return &Result{Error: err}
		}

		if resp != nil {
			switch r := resp.Type.(type) {
			case *pbssinternal.ProcessRangeResponse_Update:
				stats.RecordJobUpdate(jobIdx, r.Update)

			case *pbssinternal.ProcessRangeResponse_Failed:
				// FIXME(abourget): we do NOT emit those Failed objects anymore. There was a flow
				// for that that would pick up the errors, and pack the remaining logs
				// and reasons into a message. This is nowhere to be found now.

				upstream.RPCFailedProgressResponse(r.Failed.Reason, r.Failed.Logs, r.Failed.LogsTruncated)

				err := fmt.Errorf("work failed on remote host: %s", r.Failed.Reason)
				span.SetStatus(otelCodes.Error, err.Error())
				return &Result{Error: err}

			case *pbssinternal.ProcessRangeResponse_Completed:
				logger.Debug("worker done")
				return &Result{
					PartialFilesWritten: toRPCPartialFiles(r.Completed),
				}
			}
		}

		if err != nil {
			if err == io.EOF {
				return &Result{}
			}
			if ctx.Err() != nil {
				return &Result{Error: ctx.Err()}
			}
			if grpcErr := dgrpc.AsGRPCError(err); grpcErr.Code() == codes.InvalidArgument {
				return &Result{Error: err}
			}
			return &Result{
				Error: NewRetryableErr(fmt.Errorf("receiving stream resp: %w", err)),
			}
		}
	}
}

func toRPCPartialFiles(completed *pbssinternal.Completed) (out store.FileInfos) {
	// TODO(abourget): Add the MODULE Name in there, so we know to which modules each of those things
	// are attached in the tier1.
	// TODO(abourget): actually, here generate all the partial file infos
	// based on the request, segment and stage, and disregard what was
	// sent over the Complete message.. we will simply wait for the
	// stores to all having been processed.
	out = make(store.FileInfos, len(completed.AllProcessedRanges))
	for i, b := range completed.AllProcessedRanges {
		out[i] = store.NewPartialFileInfo("TODO:CHANGE-ME", b.StartBlock, b.EndBlock)
	}
	return
}<|MERGE_RESOLUTION|>--- conflicted
+++ resolved
@@ -164,12 +164,8 @@
 				zap.Int("number_of_tries", retryIdx),
 				zap.Strings("module_name", moduleNames),
 				zap.Duration("duration", timeTook),
-<<<<<<< HEAD
 				zap.Float64("num_of_blocks_per_sec", float64(request.SegmentSize)/timeTook.Seconds()),
-=======
-				zap.Float64("num_of_blocks_per_sec", float64(request.StopBlockNum-request.StartBlockNum)/timeTook.Seconds()),
 				zap.Error(err),
->>>>>>> d699175f
 			)
 			return MsgJobFailed{Unit: unit, Error: err}
 		}
