--- conflicted
+++ resolved
@@ -4,16 +4,13 @@
 	"context"
 	"fmt"
 
-<<<<<<< HEAD
+	multierror "github.com/hashicorp/go-multierror"
 	pbindex "github.com/streamingfast/substreams/pb/sf/substreams/index/v1"
 
 	"github.com/RoaringBitmap/roaring/roaring64"
 	"github.com/streamingfast/substreams/storage/index"
 	"google.golang.org/protobuf/proto"
 
-=======
-	multierror "github.com/hashicorp/go-multierror"
->>>>>>> 899cbc9e
 	pbbstream "github.com/streamingfast/bstream/pb/sf/bstream/v1"
 
 	"github.com/streamingfast/substreams/reqctx"
@@ -105,8 +102,9 @@
 func (e *Engine) EndOfStream(lastFinalClock *pbsubstreams.Clock) error {
 	var errs error
 	for _, writer := range e.execOutputWriters {
-<<<<<<< HEAD
-		writer.Close(context.Background())
+		if err := writer.Close(context.Background()); err != nil {
+			errs = multierror.Append(errs, err)
+		}
 		currentFile := writer.CurrentFile
 
 		if e.indexWriters != nil {
@@ -138,12 +136,5 @@
 		}
 	}
 
-	return nil
-=======
-		if err := writer.Close(context.Background()); err != nil {
-			errs = multierror.Append(errs, err)
-		}
-	}
 	return errs
->>>>>>> 899cbc9e
 }