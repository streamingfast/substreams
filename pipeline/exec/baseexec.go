package exec

import (
<<<<<<< HEAD
	"context"
=======
	"errors"
>>>>>>> 0c0e3036
	"fmt"

	ttrace "go.opentelemetry.io/otel/trace"

	"github.com/streamingfast/substreams/storage/execout"
	"github.com/streamingfast/substreams/wasm"
)

var ErrWasmDeterministicExec = errors.New("wasm execution failed deterministically")

type BaseExecutor struct {
	ctx context.Context

	moduleName    string
	wasmModule    wasm.Module
	wasmArguments []wasm.Argument
	entrypoint    string
	tracer        ttrace.Tracer

	instanceCacheEnabled bool
	cachedInstance       wasm.Instance

	// Results
	logs           []string
	logsTruncated  bool
	executionStack []string
}

func NewBaseExecutor(ctx context.Context, moduleName string, wasmModule wasm.Module, cacheEnabled bool, wasmArguments []wasm.Argument, entrypoint string, tracer ttrace.Tracer) *BaseExecutor {
	return &BaseExecutor{
		ctx:                  ctx,
		moduleName:           moduleName,
		wasmModule:           wasmModule,
		instanceCacheEnabled: cacheEnabled,
		wasmArguments:        wasmArguments,
		entrypoint:           entrypoint,
		tracer:               tracer,
	}
}

//var Timer time.Duration

func (e *BaseExecutor) wasmCall(outputGetter execout.ExecutionOutputGetter) (call *wasm.Call, err error) {
	e.logs = nil
	e.logsTruncated = false
	e.executionStack = nil

	hasInput := false
	for _, input := range e.wasmArguments {
		switch v := input.(type) {
		case *wasm.StoreWriterOutput:
		case *wasm.StoreReaderInput:
			hasInput = true
		case *wasm.ParamsInput:
			hasInput = true
		case wasm.ValueArgument:
			hasInput = true
			data, _, err := outputGetter.Get(v.Name())
			if err != nil {
				return nil, fmt.Errorf("input data for %q: %w", v.Name(), err)
			}
			v.SetValue(data)
		default:
			panic("unknown wasm argument type")
		}
	}
	// This allows us to skip the execution of the VM if there are no inputs.
	// This assumption should either be configurable by the manifest, or clearly documented:
	//  state builders will not be called if their input streams are 0 bytes length (and there is no
	//  state store in read mode)
	if hasInput {
		clock := outputGetter.Clock()
		var inst wasm.Instance

<<<<<<< HEAD
		//t0 := time.Now()
		call = wasm.NewCall(clock, e.moduleName, e.entrypoint, e.wasmArguments)
		inst, err = e.wasmModule.ExecuteNewCall(e.ctx, call, e.cachedInstance, e.wasmArguments)
		//Timer += time.Since(t0)
		if panicErr := call.Err(); panicErr != nil {
			errExecutor := ErrorExecutor{
				message:    panicErr.Error(),
				stackTrace: call.ExecutionStack,
=======
		if err = instance.Execute(); err != nil {
			errExecutor := &ErrorExecutor{
				message:    err.Error(),
				stackTrace: instance.ExecutionStack,
>>>>>>> 0c0e3036
			}
			return nil, fmt.Errorf("block %d: module %q: %w: %s", clock.Number, e.moduleName, ErrWasmDeterministicExec, errExecutor.Error())
		}
		if err != nil {
			return nil, fmt.Errorf("block %d: module %q: general wasm execution failed: %v", clock.Number, e.moduleName, err)
		}
		if e.instanceCacheEnabled {
			if err := inst.Cleanup(e.ctx); err != nil {
				return nil, fmt.Errorf("block %d: module %q: failed to cleanup module: %w", clock.Number, e.moduleName, err)
			}
			e.cachedInstance = inst
		} else {
			if err := inst.Close(e.ctx); err != nil {
				return nil, fmt.Errorf("block %d: module %q: failed to close module: %w", clock.Number, e.moduleName, err)
			}
		}
		e.logs = call.Logs
		e.logsTruncated = call.ReachedLogsMaxByteCount()
		e.executionStack = call.ExecutionStack
	}
	return
}

func (e *BaseExecutor) Close(ctx context.Context) error {
	if e.cachedInstance != nil {
		return e.cachedInstance.Close(ctx)
	}
	return nil
}

func (e *BaseExecutor) lastExecutionLogs() (logs []string, truncated bool) {
	return e.logs, e.logsTruncated
}
func (e *BaseExecutor) lastExecutionStack() []string {
	return e.executionStack
}<|MERGE_RESOLUTION|>--- conflicted
+++ resolved
@@ -1,11 +1,8 @@
 package exec
 
 import (
-<<<<<<< HEAD
 	"context"
-=======
 	"errors"
->>>>>>> 0c0e3036
 	"fmt"
 
 	ttrace "go.opentelemetry.io/otel/trace"
@@ -80,21 +77,14 @@
 		clock := outputGetter.Clock()
 		var inst wasm.Instance
 
-<<<<<<< HEAD
 		//t0 := time.Now()
 		call = wasm.NewCall(clock, e.moduleName, e.entrypoint, e.wasmArguments)
 		inst, err = e.wasmModule.ExecuteNewCall(e.ctx, call, e.cachedInstance, e.wasmArguments)
 		//Timer += time.Since(t0)
 		if panicErr := call.Err(); panicErr != nil {
-			errExecutor := ErrorExecutor{
+			errExecutor := &ErrorExecutor{
 				message:    panicErr.Error(),
 				stackTrace: call.ExecutionStack,
-=======
-		if err = instance.Execute(); err != nil {
-			errExecutor := &ErrorExecutor{
-				message:    err.Error(),
-				stackTrace: instance.ExecutionStack,
->>>>>>> 0c0e3036
 			}
 			return nil, fmt.Errorf("block %d: module %q: %w: %s", clock.Number, e.moduleName, ErrWasmDeterministicExec, errExecutor.Error())
 		}
