package outputmodules

import (
	"fmt"

	"github.com/streamingfast/substreams/manifest"
	pbsubstreams "github.com/streamingfast/substreams/pb/sf/substreams/v1"
)

type Graph struct {
	requestModules *pbsubstreams.Modules
	usedModules    []*pbsubstreams.Module // all modules that need to be processed (requested directly or a required module ancestor)
	moduleHashes   *manifest.ModuleHashes
	stores         []*pbsubstreams.Module // subset of allModules: only the stores

	outputModule *pbsubstreams.Module

	schedulableModules      []*pbsubstreams.Module // stores and output mappers needed to execute to produce output for all `output_modules`.
	schedulableAncestorsMap map[string][]string    // modules that are ancestors (therefore dependencies) of a given module
}

func (g *Graph) OutputModule() *pbsubstreams.Module   { return g.outputModule }
func (g *Graph) Stores() []*pbsubstreams.Module       { return g.stores }
func (g *Graph) UsedModules() []*pbsubstreams.Module  { return g.usedModules }
func (g *Graph) IsOutputModule(name string) bool      { return g.outputModule.Name == name }
func (g *Graph) ModuleHashes() *manifest.ModuleHashes { return g.moduleHashes }

func NewOutputModuleGraph(outputModule string, productionMode bool, modules *pbsubstreams.Modules) (out *Graph, err error) {
	out = &Graph{
		requestModules: modules,
	}
	if err := out.computeGraph(outputModule, productionMode, modules); err != nil {
		return nil, fmt.Errorf("module graph: %w", err)
	}

	return out, nil
}

func (g *Graph) computeGraph(outputModule string, productionMode bool, modules *pbsubstreams.Modules) error {
	graph, err := manifest.NewModuleGraph(modules.Modules)
	if err != nil {
		return fmt.Errorf("compute graph: %w", err)
	}
	outputModuleName := outputModule

	processModules, err := graph.ModulesDownTo(outputModuleName)
	if err != nil {
		return fmt.Errorf("building execution moduleGraph: %w", err)
	}
<<<<<<< HEAD
	g.usedModules = processModules
	g.hashModules(graph)
=======
	g.allModules = processModules
	if err := g.hashModules(graph); err != nil {
		return fmt.Errorf("cannot hash module: %w", err)
	}
>>>>>>> 13cad7ff

	g.outputModule = computeOutputModule(g.usedModules, outputModuleName)

	storeModules, err := graph.StoresDownTo(g.outputModule.Name)
	if err != nil {
		return fmt.Errorf("stores down: %w", err)
	}
	g.stores = storeModules

	g.schedulableModules = computeSchedulableModules(storeModules, g.outputModule, productionMode)

	ancestorsMap, err := computeSchedulableAncestors(graph, g.schedulableModules)
	if err != nil {
		return fmt.Errorf("computing ancestors: %w", err)
	}
	g.schedulableAncestorsMap = ancestorsMap

	return nil
}

func computeOutputModule(mods []*pbsubstreams.Module, outputModule string) *pbsubstreams.Module {
	for _, module := range mods {
		if module.Name == outputModule {
			return module
		}
	}
	panic(fmt.Errorf("unable to find output module %q in modules list", outputModule))

}

func computeSchedulableModules(stores []*pbsubstreams.Module, outputModule *pbsubstreams.Module, productionMode bool) []*pbsubstreams.Module {
	if !productionMode { // dev never schedules maps, all stores are in there
		return stores
	}

	if outputModule.GetKindStore() != nil {
		return stores
	}

	return append(stores, outputModule)
}

func computeSchedulableAncestors(graph *manifest.ModuleGraph, schedulableModules []*pbsubstreams.Module) (out map[string][]string, err error) {
	out = map[string][]string{}
	for _, mod := range schedulableModules {
		ancestors, err := graph.AncestorStoresOf(mod.Name)
		if err != nil {
			return nil, fmt.Errorf("getting ancestor stores for module %s: %w", mod.Name, err)
		}
		out[mod.Name] = moduleNames(ancestors)
	}
	return out, nil
}

func (g *Graph) SchedulableModuleNames() []string {
	return moduleNames(g.schedulableModules)
}

func (g *Graph) AncestorsFrom(moduleName string) []string {
	return g.schedulableAncestorsMap[moduleName]
}

func moduleNames(modules []*pbsubstreams.Module) (out []string) {
	for _, mod := range modules {
		out = append(out, mod.Name)
	}
	return
}

func (g *Graph) hashModules(graph *manifest.ModuleGraph) error {
	g.moduleHashes = manifest.NewModuleHashes()
<<<<<<< HEAD
	for _, module := range g.usedModules {
		g.moduleHashes.HashModule(g.requestModules, module, graph)
=======
	for _, module := range g.allModules {
		if _, err := g.moduleHashes.HashModule(g.request.Modules, module, graph); err != nil {
			return err
		}
>>>>>>> 13cad7ff
	}
	return nil
}

func (g *Graph) ValidateRequestStartBlock(requestStartBlockNum uint64) error {
	if requestStartBlockNum < g.outputModule.InitialBlock {
		return fmt.Errorf("start block %d smaller than request outputs for module %q with start block %d", requestStartBlockNum, g.outputModule.Name, g.outputModule.InitialBlock)
	}
	return nil
}<|MERGE_RESOLUTION|>--- conflicted
+++ resolved
@@ -47,15 +47,10 @@
 	if err != nil {
 		return fmt.Errorf("building execution moduleGraph: %w", err)
 	}
-<<<<<<< HEAD
 	g.usedModules = processModules
-	g.hashModules(graph)
-=======
-	g.allModules = processModules
 	if err := g.hashModules(graph); err != nil {
 		return fmt.Errorf("cannot hash module: %w", err)
 	}
->>>>>>> 13cad7ff
 
 	g.outputModule = computeOutputModule(g.usedModules, outputModuleName)
 
@@ -127,15 +122,10 @@
 
 func (g *Graph) hashModules(graph *manifest.ModuleGraph) error {
 	g.moduleHashes = manifest.NewModuleHashes()
-<<<<<<< HEAD
 	for _, module := range g.usedModules {
-		g.moduleHashes.HashModule(g.requestModules, module, graph)
-=======
-	for _, module := range g.allModules {
-		if _, err := g.moduleHashes.HashModule(g.request.Modules, module, graph); err != nil {
+		if _, err := g.moduleHashes.HashModule(g.requestModules, module, graph); err != nil {
 			return err
 		}
->>>>>>> 13cad7ff
 	}
 	return nil
 }
