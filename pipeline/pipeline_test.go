--- conflicted
+++ resolved
@@ -184,7 +184,6 @@
 
 func withTestRequest(t *testing.T, outputModule string, startBlock uint64) context.Context {
 	t.Helper()
-<<<<<<< HEAD
 	req, _, err := BuildRequestDetails(
 		context.Background(),
 		&pbsubstreamsrpc.Request{
@@ -193,16 +192,7 @@
 		},
 		func() (uint64, error) { return 0, nil },
 		newTestCursorResolver().resolveCursor,
-=======
-	req, err := BuildRequestDetails(&pbsubstreams.Request{
-		OutputModule:  outputModule,
-		StartBlockNum: int64(startBlock),
-	}, false, func(name string) bool {
-		return name == outputModule
-	},
 		func() (uint64, error) { return 0, nil },
-		func() (uint64, error) { return 0, nil },
->>>>>>> 88a351d5
 	)
 	require.NoError(t, err)
 	return reqctx.WithRequest(context.Background(), req)
