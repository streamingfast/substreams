package pipeline

import (
	"context"
	"errors"
	"fmt"

	"github.com/streamingfast/bstream"
	"github.com/streamingfast/bstream/hub"
	"github.com/streamingfast/dstore"
	pbssinternal "github.com/streamingfast/substreams/pb/sf/substreams/intern/v2"
	pbsubstreamsrpc "github.com/streamingfast/substreams/pb/sf/substreams/rpc/v2"
	"github.com/streamingfast/substreams/reqctx"
	"go.uber.org/zap"
	grpccodes "google.golang.org/grpc/codes"
	"google.golang.org/grpc/status"
)

type getBlockFunc func() (uint64, error)

<<<<<<< HEAD
func BuildRequestDetails(ctx context.Context, request *pbsubstreamsrpc.Request, getRecentFinalBlock getRecentFinalBlockFunc, resolveCursor CursorResolver) (req *reqctx.RequestDetails, undoSignal *pbsubstreamsrpc.BlockUndoSignal, err error) {
=======
func BuildRequestDetails(request *pbsubstreams.Request, isSubRequest bool, isOutputModule reqctx.IsOutputModuleFunc, getRecentFinalBlock getBlockFunc, getHeadBlock getBlockFunc) (req *reqctx.RequestDetails, err error) {
>>>>>>> 88a351d5
	req = &reqctx.RequestDetails{
		Modules:                             request.Modules,
		OutputModule:                        request.OutputModule,
		DebugInitialStoreSnapshotForModules: request.DebugInitialStoreSnapshotForModules,
		ProductionMode:                      request.ProductionMode,
		StopBlockNum:                        request.StopBlockNum,
	}

<<<<<<< HEAD
	req.RequestStartBlockNum, undoSignal, err = resolveStartBlockNum(ctx, request, resolveCursor)
=======
	// FIXME:
	// CURSOR: if cursor is on a forked block, we NEED to kick off the LIVE
	//         process directly, even if that's realllly in the past.
	///        Eventually, we have a first process that corrects the live segment
	///        joining on a final segment, and then kick off parallel processing
	///        until a new, more recent, live block.
	// See also `resolveStartBlockNum`'s TODO
	req.RequestStartBlockNum, err = resolveStartBlockNum(request, getHeadBlock)
>>>>>>> 88a351d5
	if err != nil {
		return nil, nil, err
	}

	linearHandoff, err := computeLiveHandoffBlockNum(request.ProductionMode, req.RequestStartBlockNum, request.StopBlockNum, getRecentFinalBlock)
	if err != nil {
		return nil, nil, err
	}

	req.LinearHandoffBlockNum = linearHandoff

	return
}

func BuildRequestDetailsFromSubrequest(request *pbssinternal.ProcessRangeRequest) (req *reqctx.RequestDetails) {
	req = &reqctx.RequestDetails{
		Modules:               request.Modules,
		OutputModule:          request.OutputModule,
		ProductionMode:        true,
		IsSubRequest:          true,
		StopBlockNum:          request.StopBlockNum,
		LinearHandoffBlockNum: request.StopBlockNum,
		RequestStartBlockNum:  request.StartBlockNum,
	}
	return req
}

func computeLiveHandoffBlockNum(productionMode bool, startBlock, stopBlock uint64, getRecentFinalBlockFunc func() (uint64, error)) (uint64, error) {
	if productionMode {
		maxHandoff, err := getRecentFinalBlockFunc()
		if err != nil {
			if stopBlock == 0 {
				return 0, fmt.Errorf("cannot determine a recent finalized block: %w", err)
			}
			return stopBlock, nil
		}
		if stopBlock == 0 {
			return maxHandoff, nil
		}
		return minOf(stopBlock, maxHandoff), nil
	}
	maxHandoff, err := getRecentFinalBlockFunc()
	if err != nil {
		return startBlock, nil
	}
	return minOf(startBlock, maxHandoff), nil
}

<<<<<<< HEAD
// resolveStartBlockNum will occasionally modify or remove the cursor inside the request
func resolveStartBlockNum(ctx context.Context, req *pbsubstreamsrpc.Request, resolveCursor CursorResolver) (uint64, *pbsubstreamsrpc.BlockUndoSignal, error) {
=======
func resolveStartBlockNum(req *pbsubstreams.Request, getHeadBlock getBlockFunc) (uint64, error) {
>>>>>>> 88a351d5
	// TODO(abourget): a caller will need to verify that, if there's a cursor.Step that is New or Undo,
	// then we need to validate that we are returning not only a number, but an ID,
	// We then need to sync from a known finalized Snapshot's block, down to the potentially
	// forked block in the Cursor, to then send the Substreams Undo payloads to the user,
	// before continuing on to live (or parallel download, if the fork happened way in the past
	// and everything is irreversible.

	if req.StartBlockNum < 0 {
<<<<<<< HEAD
		return 0, nil, status.Error(grpccodes.InvalidArgument, "start block num must be positive")
=======
		headBlock, err := getHeadBlock()
		if err != nil {
			return 0, fmt.Errorf("resolving negative start block: %w", err)
		}
		req.StartBlockNum = int64(headBlock) + req.StartBlockNum
		if req.StartBlockNum < 0 {
			req.StartBlockNum = 0
		}
>>>>>>> 88a351d5
	}

	if req.StartCursor == "" {
		return uint64(req.StartBlockNum), nil, nil
	}

	cursor, err := bstream.CursorFromOpaque(req.StartCursor)
	if err != nil {
		return 0, nil, status.Errorf(grpccodes.InvalidArgument, "invalid start cursor %q: %s", cursor, err.Error())
	}

	if cursor.IsOnFinalBlock() {
		nextBlock := cursor.Block.Num() + 1
		req.StartCursor = ""
		return nextBlock, nil, nil
	}

	lastValidBlock, head, err := resolveCursor(ctx, cursor)
	if err != nil {
		return 0, nil, status.Errorf(grpccodes.InvalidArgument, "cannot resolve startCursor %q: %s", cursor, err.Error())
	}
	var undoSignal *pbsubstreamsrpc.BlockUndoSignal
	if lastValidBlock.Num() != cursor.Block.Num() {
		validCursor := &bstream.Cursor{
			Step:      bstream.StepNew,
			Block:     lastValidBlock,
			LIB:       cursor.LIB,
			HeadBlock: head,
		}
		req.StartCursor = validCursor.ToOpaque()

		undoSignal = &pbsubstreamsrpc.BlockUndoSignal{
			LastValidClock:  blockRefToClock(lastValidBlock),
			LastValidCursor: req.StartCursor,
		}
	}

	return lastValidBlock.Num() + 1, undoSignal, nil
}

type CursorResolver func(context.Context, *bstream.Cursor) (lastValidBlock, currentHead bstream.BlockRef, err error)

type junctionBlockGetter struct {
	foundBlock  bstream.BlockRef
	currentHead bstream.BlockRef
}

var ErrJunctionFound = errors.New("junction block found")

func (j *junctionBlockGetter) ProcessBlock(block *bstream.Block, obj interface{}) error {
	j.foundBlock = obj.(bstream.Stepable).ReorgJunctionBlock()
	j.currentHead = obj.(bstream.Cursorable).Cursor().HeadBlock
	return ErrJunctionFound
}

func NewCursorResolver(hub *hub.ForkableHub, mergedBlocksStore, forkedBlocksStore dstore.Store) CursorResolver {

	return func(ctx context.Context, cursor *bstream.Cursor) (lastValidBlock, currentHead bstream.BlockRef, err error) {
		jctBlkGetter := &junctionBlockGetter{}
		src := hub.SourceFromCursor(cursor, jctBlkGetter)
		if src == nil { // block is out of reversible segment
			src = bstream.NewFileSourceFromCursor(mergedBlocksStore, forkedBlocksStore, cursor, jctBlkGetter, zap.NewNop())
		}
		if src == nil {
			return nil, nil, fmt.Errorf("cannot get source to resolve cursor")
		}

		src.Run()
		select {
		case <-ctx.Done():
			return nil, nil, ctx.Err()
		case <-src.Terminated():
		}

		if !errors.Is(src.Err(), ErrJunctionFound) {
			headBlock := cursor.HeadBlock
			if headNum, headID, _, _, err := hub.HeadInfo(); err == nil {
				headBlock = bstream.NewBlockRef(headID, headNum)
			}
			return cursor.LIB, headBlock, nil
		}

		return jctBlkGetter.foundBlock, jctBlkGetter.currentHead, nil
	}
}

func minOf(a, b uint64) uint64 {
	if a < b {
		return a
	}
	return b
}<|MERGE_RESOLUTION|>--- conflicted
+++ resolved
@@ -18,11 +18,12 @@
 
 type getBlockFunc func() (uint64, error)
 
-<<<<<<< HEAD
-func BuildRequestDetails(ctx context.Context, request *pbsubstreamsrpc.Request, getRecentFinalBlock getRecentFinalBlockFunc, resolveCursor CursorResolver) (req *reqctx.RequestDetails, undoSignal *pbsubstreamsrpc.BlockUndoSignal, err error) {
-=======
-func BuildRequestDetails(request *pbsubstreams.Request, isSubRequest bool, isOutputModule reqctx.IsOutputModuleFunc, getRecentFinalBlock getBlockFunc, getHeadBlock getBlockFunc) (req *reqctx.RequestDetails, err error) {
->>>>>>> 88a351d5
+func BuildRequestDetails(
+	ctx context.Context,
+	request *pbsubstreamsrpc.Request,
+	getRecentFinalBlock getBlockFunc,
+	resolveCursor CursorResolver,
+	getHeadBlock getBlockFunc) (req *reqctx.RequestDetails, undoSignal *pbsubstreamsrpc.BlockUndoSignal, err error) {
 	req = &reqctx.RequestDetails{
 		Modules:                             request.Modules,
 		OutputModule:                        request.OutputModule,
@@ -31,18 +32,8 @@
 		StopBlockNum:                        request.StopBlockNum,
 	}
 
-<<<<<<< HEAD
-	req.RequestStartBlockNum, undoSignal, err = resolveStartBlockNum(ctx, request, resolveCursor)
-=======
-	// FIXME:
-	// CURSOR: if cursor is on a forked block, we NEED to kick off the LIVE
-	//         process directly, even if that's realllly in the past.
-	///        Eventually, we have a first process that corrects the live segment
-	///        joining on a final segment, and then kick off parallel processing
-	///        until a new, more recent, live block.
-	// See also `resolveStartBlockNum`'s TODO
-	req.RequestStartBlockNum, err = resolveStartBlockNum(request, getHeadBlock)
->>>>>>> 88a351d5
+	req.RequestStartBlockNum, undoSignal, err = resolveStartBlockNum(ctx, request, resolveCursor, getHeadBlock)
+
 	if err != nil {
 		return nil, nil, err
 	}
@@ -91,12 +82,8 @@
 	return minOf(startBlock, maxHandoff), nil
 }
 
-<<<<<<< HEAD
 // resolveStartBlockNum will occasionally modify or remove the cursor inside the request
-func resolveStartBlockNum(ctx context.Context, req *pbsubstreamsrpc.Request, resolveCursor CursorResolver) (uint64, *pbsubstreamsrpc.BlockUndoSignal, error) {
-=======
-func resolveStartBlockNum(req *pbsubstreams.Request, getHeadBlock getBlockFunc) (uint64, error) {
->>>>>>> 88a351d5
+func resolveStartBlockNum(ctx context.Context, req *pbsubstreamsrpc.Request, resolveCursor CursorResolver, getHeadBlock getBlockFunc) (uint64, *pbsubstreamsrpc.BlockUndoSignal, error) {
 	// TODO(abourget): a caller will need to verify that, if there's a cursor.Step that is New or Undo,
 	// then we need to validate that we are returning not only a number, but an ID,
 	// We then need to sync from a known finalized Snapshot's block, down to the potentially
@@ -105,18 +92,14 @@
 	// and everything is irreversible.
 
 	if req.StartBlockNum < 0 {
-<<<<<<< HEAD
-		return 0, nil, status.Error(grpccodes.InvalidArgument, "start block num must be positive")
-=======
 		headBlock, err := getHeadBlock()
 		if err != nil {
-			return 0, fmt.Errorf("resolving negative start block: %w", err)
+			return 0, nil, fmt.Errorf("resolving negative start block: %w", err)
 		}
 		req.StartBlockNum = int64(headBlock) + req.StartBlockNum
 		if req.StartBlockNum < 0 {
 			req.StartBlockNum = 0
 		}
->>>>>>> 88a351d5
 	}
 
 	if req.StartCursor == "" {
