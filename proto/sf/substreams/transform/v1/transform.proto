--- conflicted
+++ resolved
@@ -1,12 +1,6 @@
 syntax = "proto3";
 
 package sf.substreams.transform.v1;
-
-<<<<<<< HEAD
-//import "google/protobuf/any.proto";
-=======
-// import "google/protobuf/any.proto";
->>>>>>> 94c1c357
 
 option go_package = "github.com/streamingfast/substreams/pb/sf/substreams/transform/v1;pbtransform";
 
@@ -25,7 +19,6 @@
 message Module {
   string name = 1;
   oneof kind {
-<<<<<<< HEAD
     KindMap kind_map = 2;
     KindStore kind_store = 3;
   };
@@ -36,21 +29,6 @@
   repeated Input inputs = 6;
   Output output  = 7;
   uint64 initial_block = 8;
-=======
-    KindMap kind_map = 12;
-    KindStore kind_store = 13;
-  };
-
-  // Refers to the `modules_code` list in the Manifest in which this module is referenced
-  uint32 code_index = 3;
-  string code_entrypoint = 4;
-  repeated Input inputs = 5;
-  oneof output {
-    InputSource output_source = 21;
-    InputMap output_map = 22;
-    InputStore output_store = 23;
-  };
->>>>>>> 94c1c357
 }
 
 message KindMap {
