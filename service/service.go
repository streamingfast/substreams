--- conflicted
+++ resolved
@@ -167,16 +167,13 @@
 
 	ctx, requestStats := setupRequestStats(ctx, logger, s.runtimeConfig.WithRequestStats, isSubRequest)
 
-<<<<<<< HEAD
-	requestDetails, err := pipeline.BuildRequestDetails(request, isSubRequest, s.getRecentFinalBlock)
-=======
-	reqctx.Logger(ctx).Debug("executing subrequest",
+	logger.Debug("executing subrequest",
 		zap.Strings("output_modules", request.OutputModules),
 		zap.Int64("start_block", request.StartBlockNum),
 		zap.Uint64("stop_block", request.StopBlockNum),
 	)
+	
 	requestDetails, err := pipeline.BuildRequestDetails(request, isSubRequest)
->>>>>>> fac743da
 	if err != nil {
 		return fmt.Errorf("build request details: %w", err)
 	}
