--- conflicted
+++ resolved
@@ -45,26 +45,9 @@
 	return out.String()
 }
 
-<<<<<<< HEAD
-func applySearchColoring(text, keyword string) string {
-	keyword = strings.TrimSpace(keyword)
-	if keyword == "" {
-		return text
-	}
-
-	escapedKeyword := strings.ReplaceAll(keyword, " ", `\s+`)
-	highlightedText := strings.ReplaceAll(text, keyword, "\033[48;5;11m"+escapedKeyword+"\033[0m")
-
-	return highlightedText
-}
-
-func (o *Output) decodeDynamicMessage(msgDesc *desc.MessageDescriptor, anyin *anypb.Any) string {
-	if msgDesc == nil {
-=======
 func (o *Output) decodeDynamicMessage(msgDesc *manifest.ModuleDescriptor, anyin *anypb.Any) string {
 	if msgDesc.MessageDescriptor == nil {
 		// TODO: also add the bytes message, and rotate the format with `f`
->>>>>>> 7a4ca524
 		return Styles.ErrorLine.Render(fmt.Sprintf("Unknown type: %s\n", anyin.MessageName()))
 	}
 	in := anyin.GetValue()
