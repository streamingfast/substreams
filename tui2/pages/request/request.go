--- conflicted
+++ resolved
@@ -3,15 +3,12 @@
 import (
 	"fmt"
 	"github.com/streamingfast/substreams/client"
-<<<<<<< HEAD
-=======
 	"github.com/streamingfast/substreams/manifest"
 	pbsubstreamsrpc "github.com/streamingfast/substreams/pb/sf/substreams/rpc/v2"
 	"github.com/streamingfast/substreams/tui2/replaylog"
 	streamui "github.com/streamingfast/substreams/tui2/stream"
 	"path/filepath"
 	"strconv"
->>>>>>> ef50a25b
 	"strings"
 
 	"github.com/charmbracelet/bubbles/viewport"
@@ -23,27 +20,16 @@
 	"github.com/streamingfast/substreams/tui2/common"
 )
 
-<<<<<<< HEAD
-type RefreshSubstream *OriginalSubstreamContext
-
-type OriginalSubstreamContext struct {
-	ManifestPath                string
-=======
 type NewRequestInstance *RequestInstance
 
 type RequestConfig struct {
 	ManifestPath                string
 	ReadFromModule              bool
->>>>>>> ef50a25b
 	ProdMode                    bool
 	DebugModulesOutput          []string
 	DebugModulesInitialSnapshot []string
 	StartBlock                  int64
-<<<<<<< HEAD
-	StopBlock                   uint64
-=======
 	StopBlock                   string
->>>>>>> ef50a25b
 	OutputModule                string
 	SubstreamsClientConfig      *client.SubstreamsClientConfig
 	HomeDir                     string
@@ -51,8 +37,6 @@
 	Cursor                      string
 }
 
-<<<<<<< HEAD
-=======
 type RequestInstance struct {
 	Stream         *streamui.Stream
 	MsgDescs       map[string]*manifest.ModuleDescriptor
@@ -63,7 +47,6 @@
 	Graph          *manifest.ModuleGraph
 }
 
->>>>>>> ef50a25b
 type Request struct {
 	common.Common
 
@@ -75,15 +58,8 @@
 
 func New(c common.Common) *Request {
 	return &Request{
-<<<<<<< HEAD
-		Common:         c,
-		RequestSummary: summary,
-		Modules:        modules,
-		modulesView:    viewport.New(24, 80),
-=======
 		Common:      c,
 		modulesView: viewport.New(24, 80),
->>>>>>> ef50a25b
 	}
 }
 
@@ -105,8 +81,6 @@
 		var cmd tea.Cmd
 		r.modulesView, cmd = r.modulesView.Update(msg)
 		cmds = append(cmds, cmd)
-	case RefreshSubstream:
-		cmds = append(cmds, tea.Quit)
 	}
 	return r, tea.Batch(cmds...)
 }
@@ -164,10 +138,6 @@
 
 func (r *Request) getViewportContent() (string, error) {
 	output := ""
-<<<<<<< HEAD
-
-=======
->>>>>>> ef50a25b
 	for i, module := range r.Modules.Modules {
 
 		var moduleDoc string
