package tui2

import (
	"log"
	"time"

	tea "github.com/charmbracelet/bubbletea"
	"github.com/charmbracelet/lipgloss"

	"github.com/streamingfast/substreams/manifest"
	"github.com/streamingfast/substreams/tui2/buildoutput"
	"github.com/streamingfast/substreams/tui2/common"
	"github.com/streamingfast/substreams/tui2/components/errorbox"
	"github.com/streamingfast/substreams/tui2/footer"
<<<<<<< HEAD
	"github.com/streamingfast/substreams/tui2/pages/info"
=======
	"github.com/streamingfast/substreams/tui2/pages/build"
	"github.com/streamingfast/substreams/tui2/pages/docs"
>>>>>>> bfae9359
	"github.com/streamingfast/substreams/tui2/pages/output"
	"github.com/streamingfast/substreams/tui2/pages/progress"
	"github.com/streamingfast/substreams/tui2/pages/request"
	"github.com/streamingfast/substreams/tui2/replaylog"
	"github.com/streamingfast/substreams/tui2/stream"
	streamui "github.com/streamingfast/substreams/tui2/stream"
	"github.com/streamingfast/substreams/tui2/styles"
	"github.com/streamingfast/substreams/tui2/tabs"
)

type page int

const (
	requestPage page = iota
	progressPage
	outputPage
<<<<<<< HEAD
	infoPage
=======
	docsPage
	buildPage
>>>>>>> bfae9359
)

type UI struct {
	lastView time.Time

	msgDescs      map[string]*manifest.ModuleDescriptor
	stream        *streamui.Stream
	replayLog     *replaylog.File
	requestConfig *request.Config // all boilerplate to pass down to refresh
	buildOut      *buildoutput.BuildOutput

	common.Common
	modalComponent common.Component
	pages          []common.Component
	activePage     page
	footer         *footer.Footer
	tabs           *tabs.Tabs
}

func New(reqConfig *request.Config) (*UI, error) {
	c := common.Common{}

	outputTab, err := output.New(c, reqConfig)
	if err != nil {
		return nil, err
	}
	ui := &UI{
		Common: c,
		pages: []common.Component{
			request.New(c, reqConfig),
			progress.New(c),
			outputTab,
<<<<<<< HEAD
			info.New(c),
		},
		activePage:    requestPage,
		tabs:          tabs.New(c, []string{"Request", "Backprocessing", "Output", "Info"}),
=======
			docs.New(c),
			build.New(c, reqConfig.ManifestPath),
		},
		activePage:    requestPage,
		tabs:          tabs.New(c, []string{"Request", "Backprocessing", "Output", "Docs", "Build"}),
>>>>>>> bfae9359
		requestConfig: reqConfig,
		replayLog:     replaylog.New(),
	}
	ui.footer = footer.New(c, ui.pages[ui.activePage])

	return ui, nil
}

func (ui *UI) Init() tea.Cmd {
	var cmds []tea.Cmd

	cmds = append(cmds, ui.setupNewInstance(false))
	for _, pg := range ui.pages {
		cmds = append(cmds, pg.Init())
	}

	cmds = append(cmds,
		ui.tabs.Init(),
		ui.footer.Init(),
	)

	cmds = append(cmds, tabs.SelectTabCmd(int(requestPage)))

	return tea.Batch(cmds...)
}

func (ui *UI) Update(msg tea.Msg) (tea.Model, tea.Cmd) {
	if bundle, ok := msg.(streamui.ReplayBundle); ok {
		var seq []tea.Cmd
		for _, el := range bundle {
			el := el
			seq = append(seq, func() tea.Msg { return el })
		}
		return ui, tea.Sequence(seq...)
	}
	if ui.replayLog != nil {
		if err := ui.replayLog.Push(msg); err != nil {
			log.Printf("Failed to push to replay log: %s", err.Error())
			return ui, tea.Quit
		}
	}
	return ui.update(msg)
}

func (ui *UI) update(msg tea.Msg) (tea.Model, tea.Cmd) {
	var cmds []tea.Cmd
	switch msg := msg.(type) {
	case tea.WindowSizeMsg:
		ui.forceRefresh()
		ui.SetSize(msg.Width, msg.Height)
	case stream.StreamErrorMsg:
		cmds = append(cmds, common.SetModalComponentCmd(errorbox.New(ui.Common, msg.Error())))
	case common.SetModalComponentMsg:
		log.Printf("Setting modal component %T", msg)
		if msg != nil {
			cmds = append(cmds, msg.Init())
		}
		ui.modalComponent = msg
		ui.resize()
	case common.CancelModalMsg:
		ui.modalComponent = nil
		ui.footer.SetKeyMap(ui.pages[ui.activePage])

	case tea.KeyMsg:
		ui.forceRefresh()
		if msg.String() == "ctrl+c" {
			return ui, tea.Quit
		}
		if ui.modalComponent != nil {
			break
		}
		switch msg.String() {
		case "q":
			return ui, tea.Quit
		case "?":
			ui.footer.SetShowAll(!ui.footer.ShowAll())
			ui.resize()
		case "r":
			return ui, request.SetupNewInstanceCmd(true)
		case "b":
			return ui, build.SetupNewBuildCmd()
		}
		_, cmd := ui.tabs.Update(msg)
		cmds = append(cmds, cmd)
		_, cmd = ui.pages[ui.activePage].Update(msg)
		cmds = append(cmds, cmd)
		return ui, tea.Batch(cmds...)

	case build.SetupNewBuildMsg:
		return ui, ui.setupNewBuild()
	case build.NewBuildInstance:
		ui.buildOut = msg.BuildOut
		cmds = append(cmds, ui.buildOut.Init())
	case buildoutput.Msg:
		switch msg {
		case buildoutput.BuildStarted:
			cmds = append(cmds, tabs.SelectTabCmd(int(buildPage)))
		}

	case request.SetupNewInstanceMsg:
		return ui, ui.setupNewInstance(msg.StartStream)
	case request.NewRequestInstance:
		ui.stream = msg.Stream
		ui.msgDescs = msg.MsgDescs
		ui.replayLog = msg.ReplayLog
		if msg.StartStream {
			cmds = append(cmds, ui.stream.Init())
		}

	case streamui.Msg:
		switch msg {
		case streamui.BackprocessingMsg:
			cmds = append(cmds, tabs.SelectTabCmd(int(progressPage)))
		case streamui.StreamingMsg:
			cmds = append(cmds, tabs.SelectTabCmd(int(outputPage)))
		}

	case tabs.SelectTabMsg:
		ui.forceRefresh()
		ui.activePage = page(msg)
		ui.footer.SetKeyMap(ui.pages[ui.activePage])
		ui.resize()
	case tabs.ActiveTabMsg:
		ui.forceRefresh()
		ui.activePage = page(msg)
		ui.footer.SetKeyMap(ui.pages[ui.activePage])
		ui.resize()
	}

	if ui.stream != nil {
		cmds = append(cmds, ui.stream.Update(msg))
	}

	if ui.buildOut != nil {
		cmds = append(cmds, ui.buildOut.Update(msg))
	}

	var holdModalKeys bool
	if ui.modalComponent != nil {
		m, cmd := ui.modalComponent.Update(msg)
		ui.modalComponent = m.(common.Component)
		cmds = append(cmds, cmd)
		holdModalKeys = true
	}

	if _, isKeyMsg := msg.(tea.KeyMsg); !holdModalKeys || !isKeyMsg {
		_, cmd := ui.footer.Update(msg)
		cmds = append(cmds, cmd)
		_, cmd = ui.tabs.Update(msg)
		cmds = append(cmds, cmd)
		for _, pg := range ui.pages {
			if _, cmd = pg.Update(msg); cmd != nil {
				cmds = append(cmds, cmd)
			}
		}
	}

	return ui, tea.Batch(cmds...)
}

func (ui *UI) SetSize(w, h int) {
	ui.Common.SetSize(w, h)
	ui.resize()
}
func (ui *UI) resize() {
	footerHeight := ui.footer.Height()
	ui.footer.SetSize(ui.Width, footerHeight)
	ui.tabs.SetSize(ui.Width, 3)
	if ui.modalComponent != nil {
		// -2 for border at render time.
		ui.modalComponent.SetSize(ui.Width-2, ui.Height-footerHeight-2)
	}
	for _, pg := range ui.pages {
		pg.SetSize(ui.Width, ui.Height-ui.tabs.Height-footerHeight)
	}
}

func (ui *UI) forceRefresh() {
	ui.lastView = time.Time{}
}

func (ui *UI) View() string {
	ui.tabs.LogoStyle = styles.Logo

	if ui.stream != nil {
		var color lipgloss.TerminalColor
		switch ui.stream.StreamStatus() {
		case streamui.StatusRunning:
			color = styles.StreamRunningColor
		case streamui.StatusStopped:
			color = styles.StreamStoppedColor
		case streamui.StatusError:
			color = styles.StreamErrorColor
		}
		ui.tabs.LogoStyle = styles.Logo.Foreground(color)
	}

	main := lipgloss.JoinVertical(0,
		styles.Tabs.Render(ui.tabs.View()),
		ui.footer.View(),
		ui.pages[ui.activePage].View(),
	)

	if ui.modalComponent != nil {
		_, ok := ui.modalComponent.(common.IsInlineModal)
		if !ok {
			_, fullWidth := ui.modalComponent.(common.IsFullWidthModal)
			contents := ui.modalComponent.View()
			style := styles.ModalBox
			if fullWidth {
				style = styles.FullWidthModalBox.Width(ui.Width - 2)
			}
			modalView := style.Render(contents)
			x := ui.Width/2 - lipgloss.Width(modalView)/2
			y := ui.Height/2 - lipgloss.Height(modalView)/2
			if fullWidth {
				x = 0
			}
			main = styles.PlaceOverlay(x, y, modalView, main, true)
		}
	}

	return main
}

func (ui *UI) setupNewInstance(startStream bool) tea.Cmd {
	var cmds []tea.Cmd
	ui.stream = nil
	reqInstance, err := ui.requestConfig.NewInstance()
	if err != nil {
		return func() tea.Msg { return streamui.StreamErrorMsg(err) }
	}
	reqInstance.StartStream = startStream

	if startStream {
		cmds = append(cmds,
			func() tea.Msg { return streamui.InterruptStreamMsg },
		)
	}
	cmds = append(cmds, func() tea.Msg {
		return request.NewRequestInstance(reqInstance)
	})
	if startStream {
		cmds = append(cmds,
			func() tea.Msg {
				if ui.replayLog.IsWriting() {
					return ui.replayLog
				}
				return nil
			},
		)

	}

	return tea.Sequence(cmds...)
}

func (ui *UI) setupNewBuild() tea.Cmd {
	buildInstance, err := build.NewBuild(ui.requestConfig.ManifestPath)
	if err != nil {
		return func() tea.Msg { return err }
	}

	return func() tea.Msg {
		return build.NewBuildInstance(buildInstance)
	}
}<|MERGE_RESOLUTION|>--- conflicted
+++ resolved
@@ -12,12 +12,8 @@
 	"github.com/streamingfast/substreams/tui2/common"
 	"github.com/streamingfast/substreams/tui2/components/errorbox"
 	"github.com/streamingfast/substreams/tui2/footer"
-<<<<<<< HEAD
+	"github.com/streamingfast/substreams/tui2/pages/build"
 	"github.com/streamingfast/substreams/tui2/pages/info"
-=======
-	"github.com/streamingfast/substreams/tui2/pages/build"
-	"github.com/streamingfast/substreams/tui2/pages/docs"
->>>>>>> bfae9359
 	"github.com/streamingfast/substreams/tui2/pages/output"
 	"github.com/streamingfast/substreams/tui2/pages/progress"
 	"github.com/streamingfast/substreams/tui2/pages/request"
@@ -34,12 +30,8 @@
 	requestPage page = iota
 	progressPage
 	outputPage
-<<<<<<< HEAD
 	infoPage
-=======
-	docsPage
 	buildPage
->>>>>>> bfae9359
 )
 
 type UI struct {
@@ -72,18 +64,11 @@
 			request.New(c, reqConfig),
 			progress.New(c),
 			outputTab,
-<<<<<<< HEAD
 			info.New(c),
-		},
-		activePage:    requestPage,
-		tabs:          tabs.New(c, []string{"Request", "Backprocessing", "Output", "Info"}),
-=======
-			docs.New(c),
 			build.New(c, reqConfig.ManifestPath),
 		},
 		activePage:    requestPage,
-		tabs:          tabs.New(c, []string{"Request", "Backprocessing", "Output", "Docs", "Build"}),
->>>>>>> bfae9359
+		tabs:          tabs.New(c, []string{"Request", "Backprocessing", "Output", "Info", "Build"}),
 		requestConfig: reqConfig,
 		replayLog:     replaylog.New(),
 	}
