package wasm

import (
	"context"

	pbsubstreams "github.com/streamingfast/substreams/pb/sf/substreams/v1"
)

type WASMExtensioner interface {
	WASMExtensions() map[string]map[string]WASMExtension
}

// WASMExtension defines the implementation of a function that will
// be exposed as wasm imports; therefore, exposed to the host language
// like Rust.
//
// For example, this can be an RPC call, taking a structured request
// in `in` and outputting a structured response in `out`, both
// serialized as protobuf messages.
//
// Such a function needs to be registered through RegisterRuntime.
<<<<<<< HEAD
type WASMExtension func(ctx context.Context, traceID string, clock *pbsubstreams.Clock, in []byte) (out []byte, err error)

// WASM VM specific implementation to create a new Module, which is an abstraction
// around a runtime and pre-compiled WASM modules.
type ModuleFactory interface {
	NewModule(ctx context.Context, code []byte, registry *Registry) (module Module, err error)
}

type ModuleFactoryFunc func(ctx context.Context, wasmCode []byte, registry *Registry) (module Module, err error)

func (f ModuleFactoryFunc) NewModule(ctx context.Context, wasmCode []byte, registry *Registry) (module Module, err error) {
	return f(ctx, wasmCode, registry)
}

// A Module is a cached or pre-compiled version able to generate new isolated
// instances, and execute calls on them. It lives for the duration of a stream.
type Module interface {
	// ExecuteNewCall is called once per module execution for each block.
	// If caching is enabled, the returned Instance will be saved and passed in
	// as the `cachedInstance` argument upon the next call. In which case, the runtime
	// would benefit from using it back. It is the runtime's responsibility to determine
	// whether this caching entails risks to determinism (leaking of global state for instance).
	ExecuteNewCall(ctx context.Context, call *Call, cachedInstance Instance, arguments []Argument) (instance Instance, err error)

	// Close gets called when the module can be unloaded at the end of a user's request.
	Close(ctx context.Context) error
}

// An Instance lives for the duration of an execution (with instance caching disabled)
// // or a series of execution (when instance caching is enabled).
type Instance interface {
	// Cleanup is called between each calls, for lightweight clean-up (remove allocation)
	// in case we're not using a fully deterministic execution strategy.
	Cleanup(ctx context.Context) error

	// Close is called once we know we won't be reusing this instance, and it can be
	// freed from memory.  When using cached instances, this won't be called between
	// each execution, but only at the end of a user's request.
	Close(ctx context.Context) error
}

var runtimes = map[string]ModuleFactory{}

func RegisterModuleFactory(name string, factory ModuleFactory) {
	runtimes[name] = factory
}
=======
type WASMExtension func(ctx context.Context, requestID string, clock *pbsubstreams.Clock, in []byte) (out []byte, err error)
>>>>>>> fa3c4c5d
<|MERGE_RESOLUTION|>--- conflicted
+++ resolved
@@ -19,8 +19,7 @@
 // serialized as protobuf messages.
 //
 // Such a function needs to be registered through RegisterRuntime.
-<<<<<<< HEAD
-type WASMExtension func(ctx context.Context, traceID string, clock *pbsubstreams.Clock, in []byte) (out []byte, err error)
+type WASMExtension func(ctx context.Context, requestID string, clock *pbsubstreams.Clock, in []byte) (out []byte, err error)
 
 // WASM VM specific implementation to create a new Module, which is an abstraction
 // around a runtime and pre-compiled WASM modules.
@@ -65,7 +64,4 @@
 
 func RegisterModuleFactory(name string, factory ModuleFactory) {
 	runtimes[name] = factory
-}
-=======
-type WASMExtension func(ctx context.Context, requestID string, clock *pbsubstreams.Clock, in []byte) (out []byte, err error)
->>>>>>> fa3c4c5d
+}